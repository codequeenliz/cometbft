--- conflicted
+++ resolved
@@ -9,10 +9,7 @@
 	"time"
 
 	"github.com/cometbft/cometbft/internal/test"
-<<<<<<< HEAD
-=======
 	blockidxkv "github.com/cometbft/cometbft/state/indexer/block/kv"
->>>>>>> 96f4ab8f
 	"github.com/cometbft/cometbft/state/txindex/kv"
 	"github.com/stretchr/testify/require"
 	"golang.org/x/exp/slices"
@@ -26,45 +23,27 @@
 
 func TestBlockerIndexer_Prune(t *testing.T) {
 	store := db.NewPrefixDB(db.NewMemDB(), []byte("block_events"))
-<<<<<<< HEAD
-	indexer := New(store)
-=======
 	indexer := blockidxkv.New(store)
->>>>>>> 96f4ab8f
 
 	events1 := getEventsForTesting(1)
 	events2 := getEventsForTesting(2)
 
 	metaKeys := [][]byte{
 		kv.LastTxIndexerRetainHeightKey,
-<<<<<<< HEAD
-		LastBlockIndexerRetainHeightKey,
-		kv.TxIndexerRetainHeightKey,
-		BlockIndexerRetainHeightKey,
-=======
 		blockidxkv.LastBlockIndexerRetainHeightKey,
 		kv.TxIndexerRetainHeightKey,
 		blockidxkv.BlockIndexerRetainHeightKey,
->>>>>>> 96f4ab8f
 	}
 
 	err := indexer.Index(events1)
 	require.NoError(t, err)
 
-<<<<<<< HEAD
-	keys1 := getKeys(*indexer)
-=======
 	keys1 := blockidxkv.GetKeys(*indexer)
->>>>>>> 96f4ab8f
 
 	err = indexer.Index(events2)
 	require.NoError(t, err)
 
-<<<<<<< HEAD
-	keys2 := getKeys(*indexer)
-=======
 	keys2 := blockidxkv.GetKeys(*indexer)
->>>>>>> 96f4ab8f
 
 	require.True(t, isSubset(keys1, keys2))
 
@@ -73,11 +52,7 @@
 	require.Equal(t, int64(1), numPruned)
 	require.Equal(t, int64(2), retainedHeight)
 
-<<<<<<< HEAD
-	keys3 := getKeys(*indexer)
-=======
 	keys3 := blockidxkv.GetKeys(*indexer)
->>>>>>> 96f4ab8f
 	require.True(t, isEqualSets(setDiff(keys2, keys1), setDiff(keys3, metaKeys)))
 	require.True(t, emptyIntersection(keys1, keys3))
 }
@@ -95,11 +70,7 @@
 	if err != nil {
 		panic(err)
 	}
-<<<<<<< HEAD
-	indexer := New(store)
-=======
 	indexer := blockidxkv.New(store)
->>>>>>> 96f4ab8f
 
 	maxHeight := 10000
 	for h := 1; h < maxHeight; h++ {
@@ -541,27 +512,6 @@
 	}
 }
 
-<<<<<<< HEAD
-func TestKeyArray(t *testing.T) {
-	key1 := []byte("a")
-	key2 := []byte("ab")
-	key3 := []byte("abacabadabacaba")
-
-	var keyArray []byte
-	keyArray = appendToKeyArray(keyArray, key1)
-	keyArray = appendToKeyArray(keyArray, key2)
-	keyArray = appendToKeyArray(keyArray, key3)
-
-	keys := getKeysFromKeyArray(keyArray)
-
-	require.Equal(t, len(keys), 3)
-	require.Equal(t, keys[0], key1)
-	require.Equal(t, keys[1], key2)
-	require.Equal(t, keys[2], key3)
-}
-
-=======
->>>>>>> 96f4ab8f
 func getEventsForTesting(height int64) types.EventDataNewBlockEvents {
 	return types.EventDataNewBlockEvents{
 		Height: height,
