--- conflicted
+++ resolved
@@ -311,19 +311,21 @@
 	state.LastBlockHeight = height - 1
 
 	fillStore(t, height, stateStore, bs, state, nil)
-<<<<<<< HEAD
+
 	pruner := sm.NewPruner(stateStore, bs, blockIndexer, txIndexer, log.TestingLogger())
-=======
-	err := initStateStoreRetainHeights(stateStore, 0, 0, 0)
-	require.NoError(t, err)
-
-	pruner := sm.NewPruner(
-		stateStore,
-		bs,
-		log.TestingLogger(),
-		sm.WithPrunerCompanionEnabled(),
-	)
->>>>>>> 0e7e6b8b
+
+	// We should not save a height that is 0
+	err := pruner.SetApplicationBlockRetainHeight(0)
+	require.Error(t, err)
+
+	// We should not save a height above the blockstore's height
+	err = pruner.SetApplicationBlockRetainHeight(11)
+	require.Error(t, err)
+
+	err = pruner.SetApplicationBlockRetainHeight(10)
+
+	err = initStateStoreRetainHeights(stateStore, 0, 0, 0)
+	require.NoError(t, err)
 
 	// We should not save a height that is 0
 	err = pruner.SetApplicationBlockRetainHeight(0)
@@ -343,23 +345,10 @@
 }
 
 func TestMinRetainHeight(t *testing.T) {
-<<<<<<< HEAD
 	_, bs, txIndexer, blockIndexer, callbackF, stateStore := makeStateAndBlockStoreAndIndexers()
 	defer callbackF()
 	pruner := sm.NewPruner(stateStore, bs, blockIndexer, txIndexer, log.TestingLogger())
-=======
-	stateDB := dbm.NewMemDB()
-	stateStore := sm.NewStore(stateDB, sm.StoreOptions{
-		DiscardABCIResponses: false,
-	})
 	require.NoError(t, initStateStoreRetainHeights(stateStore, 0, 0, 0))
-	pruner := sm.NewPruner(
-		stateStore,
-		nil,
-		log.TestingLogger(),
-		sm.WithPrunerCompanionEnabled(),
-	)
->>>>>>> 0e7e6b8b
 	minHeight := pruner.FindMinRetainHeight()
 	require.Equal(t, int64(0), minHeight)
 
