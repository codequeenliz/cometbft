--- conflicted
+++ resolved
@@ -52,7 +52,6 @@
 		Height int64
 	}
 
-<<<<<<< HEAD
 	ErrPrunerFailedToGetRetainHeight struct {
 		Which string
 		Err   error
@@ -71,11 +70,10 @@
 		Height int64
 		Err    error
 	}
-=======
+
 	ErrCannotLoadState struct {
 		Err error
 	}
->>>>>>> ab93e350
 )
 
 func (e ErrUnknownBlock) Error() string {
@@ -128,7 +126,6 @@
 	return fmt.Sprintf("could not find results for height #%d", e.Height)
 }
 
-<<<<<<< HEAD
 func (e ErrPrunerFailedToGetRetainHeight) Error() string {
 	return fmt.Sprintf("pruner failed to get existing %s retain height: %s", e.Which, e.Err.Error())
 }
@@ -166,14 +163,11 @@
 	ErrPrunerCannotLowerRetainHeight      = errors.New("cannot set a height lower than previously requested - heights might have already been pruned")
 	ErrInvalidRetainHeight                = errors.New("retain height cannot be less or equal than 0")
 )
-=======
+
 func (e ErrCannotLoadState) Error() string {
 	return fmt.Sprintf("cannot load state: %v", e.Err)
 }
 
 func (e ErrCannotLoadState) Unwrap() error {
 	return e.Err
-}
-
-var ErrFinalizeBlockResponsesNotPersisted = errors.New("node is not persisting finalize block responses")
->>>>>>> ab93e350
+}