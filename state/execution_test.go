package state_test

import (
	"context"
	"errors"
	"testing"
	"time"

	"github.com/stretchr/testify/assert"
	"github.com/stretchr/testify/mock"
	"github.com/stretchr/testify/require"

	abciclientmocks "github.com/tendermint/tendermint/abci/client/mocks"
	abci "github.com/tendermint/tendermint/abci/types"
	abcimocks "github.com/tendermint/tendermint/abci/types/mocks"
	"github.com/tendermint/tendermint/crypto"
	"github.com/tendermint/tendermint/crypto/ed25519"
	cryptoenc "github.com/tendermint/tendermint/crypto/encoding"
	"github.com/tendermint/tendermint/crypto/tmhash"
	"github.com/tendermint/tendermint/libs/log"
	mpmocks "github.com/tendermint/tendermint/mempool/mocks"
	tmproto "github.com/tendermint/tendermint/proto/tendermint/types"
	tmversion "github.com/tendermint/tendermint/proto/tendermint/version"
	"github.com/tendermint/tendermint/proxy"
	pmocks "github.com/tendermint/tendermint/proxy/mocks"
	sm "github.com/tendermint/tendermint/state"
	"github.com/tendermint/tendermint/state/mocks"
	sf "github.com/tendermint/tendermint/state/test/factory"
<<<<<<< HEAD
	"github.com/tendermint/tendermint/store"
=======
>>>>>>> b2409b33
	"github.com/tendermint/tendermint/test/factory"
	"github.com/tendermint/tendermint/types"
	tmtime "github.com/tendermint/tendermint/types/time"
	"github.com/tendermint/tendermint/version"
	dbm "github.com/tendermint/tm-db"
)

var (
	chainID             = "execution_chain"
	testPartSize uint32 = 65536
)

func TestApplyBlock(t *testing.T) {
	app := &testApp{}
	cc := proxy.NewLocalClientCreator(app)
	proxyApp := proxy.NewAppConns(cc)
	err := proxyApp.Start()
	require.Nil(t, err)
	defer proxyApp.Stop() //nolint:errcheck // ignore for tests

	state, stateDB, _ := makeState(1, 1)
	stateStore := sm.NewStore(stateDB)
	mp := &mpmocks.Mempool{}
	mp.On("Lock").Return()
	mp.On("Unlock").Return()
	mp.On("FlushAppConn", mock.Anything).Return(nil)
	mp.On("Update",
		mock.Anything,
		mock.Anything,
		mock.Anything,
		mock.Anything,
		mock.Anything,
		mock.Anything).Return(nil)
	blockExec := sm.NewBlockExecutor(stateStore, log.TestingLogger(), proxyApp.Consensus(),
		mp, sm.EmptyEvidencePool{})

	block := sf.MakeBlock(state, 1, new(types.Commit))
<<<<<<< HEAD
	blockID := types.BlockID{Hash: block.Hash(), PartSetHeader: block.MakePartSet(testPartSize).Header()}
=======
	bps, err := block.MakePartSet(testPartSize)
	require.NoError(t, err)
	blockID := types.BlockID{Hash: block.Hash(), PartSetHeader: bps.Header()}
>>>>>>> b2409b33

	state, retainHeight, err := blockExec.ApplyBlock(state, blockID, block)
	require.Nil(t, err)
	assert.EqualValues(t, retainHeight, 1)

	// TODO check state and mempool
	assert.EqualValues(t, 1, state.Version.Consensus.App, "App version wasn't updated")
}

// TestBeginBlockValidators ensures we send absent validators list.
func TestBeginBlockValidators(t *testing.T) {
	app := &testApp{}
	cc := proxy.NewLocalClientCreator(app)
	proxyApp := proxy.NewAppConns(cc)
	err := proxyApp.Start()
	require.Nil(t, err)
	defer proxyApp.Stop() //nolint:errcheck // no need to check error again

	state, stateDB, _ := makeState(2, 2)
	stateStore := sm.NewStore(stateDB)

	prevHash := state.LastBlockID.Hash
	prevParts := types.PartSetHeader{}
	prevBlockID := types.BlockID{Hash: prevHash, PartSetHeader: prevParts}

	var (
		now        = tmtime.Now()
		commitSig0 = types.NewCommitSigForBlock(
			[]byte("Signature1"),
			state.Validators.Validators[0].Address,
			now)
		commitSig1 = types.NewCommitSigForBlock(
			[]byte("Signature2"),
			state.Validators.Validators[1].Address,
			now)
		absentSig = types.NewCommitSigAbsent()
	)

	testCases := []struct {
		desc                     string
		lastCommitSigs           []types.CommitSig
		expectedAbsentValidators []int
	}{
		{"none absent", []types.CommitSig{commitSig0, commitSig1}, []int{}},
		{"one absent", []types.CommitSig{commitSig0, absentSig}, []int{1}},
		{"multiple absent", []types.CommitSig{absentSig, absentSig}, []int{0, 1}},
	}

	for _, tc := range testCases {
		lastCommit := types.NewCommit(1, 0, prevBlockID, tc.lastCommitSigs)

		// block for height 2
		block := sf.MakeBlock(state, 2, lastCommit)

		_, err = sm.ExecCommitBlock(proxyApp.Consensus(), block, log.TestingLogger(), stateStore, 1)
		require.Nil(t, err, tc.desc)

		// -> app receives a list of validators with a bool indicating if they signed
		ctr := 0
		for i, v := range app.CommitVotes {
			if ctr < len(tc.expectedAbsentValidators) &&
				tc.expectedAbsentValidators[ctr] == i {

				assert.False(t, v.SignedLastBlock)
				ctr++
			} else {
				assert.True(t, v.SignedLastBlock)
			}
		}
	}
}

// TestBeginBlockByzantineValidators ensures we send byzantine validators list.
func TestBeginBlockByzantineValidators(t *testing.T) {
	app := &testApp{}
	cc := proxy.NewLocalClientCreator(app)
	proxyApp := proxy.NewAppConns(cc)
	err := proxyApp.Start()
	require.Nil(t, err)
	defer proxyApp.Stop() //nolint:errcheck // ignore for tests

	state, stateDB, privVals := makeState(1, 1)
	stateStore := sm.NewStore(stateDB)

	defaultEvidenceTime := time.Date(2019, 1, 1, 0, 0, 0, 0, time.UTC)
	privVal := privVals[state.Validators.Validators[0].Address.String()]
	blockID := makeBlockID([]byte("headerhash"), 1000, []byte("partshash"))
	header := &types.Header{
		Version:            tmversion.Consensus{Block: version.BlockProtocol, App: 1},
		ChainID:            state.ChainID,
		Height:             10,
		Time:               defaultEvidenceTime,
		LastBlockID:        blockID,
		LastCommitHash:     crypto.CRandBytes(tmhash.Size),
		DataHash:           crypto.CRandBytes(tmhash.Size),
		ValidatorsHash:     state.Validators.Hash(),
		NextValidatorsHash: state.Validators.Hash(),
		ConsensusHash:      crypto.CRandBytes(tmhash.Size),
		AppHash:            crypto.CRandBytes(tmhash.Size),
		LastResultsHash:    crypto.CRandBytes(tmhash.Size),
		EvidenceHash:       crypto.CRandBytes(tmhash.Size),
		ProposerAddress:    crypto.CRandBytes(crypto.AddressSize),
	}

	// we don't need to worry about validating the evidence as long as they pass validate basic
	dve := types.NewMockDuplicateVoteEvidenceWithValidator(3, defaultEvidenceTime, privVal, state.ChainID)
	dve.ValidatorPower = 1000
	lcae := &types.LightClientAttackEvidence{
		ConflictingBlock: &types.LightBlock{
			SignedHeader: &types.SignedHeader{
				Header: header,
				Commit: types.NewCommit(10, 0, makeBlockID(header.Hash(), 100, []byte("partshash")), []types.CommitSig{{
					BlockIDFlag:      types.BlockIDFlagNil,
					ValidatorAddress: crypto.AddressHash([]byte("validator_address")),
					Timestamp:        defaultEvidenceTime,
					Signature:        crypto.CRandBytes(types.MaxSignatureSize),
				}}),
			},
			ValidatorSet: state.Validators,
		},
		CommonHeight:        8,
		ByzantineValidators: []*types.Validator{state.Validators.Validators[0]},
		TotalVotingPower:    12,
		Timestamp:           defaultEvidenceTime,
	}

	ev := []types.Evidence{dve, lcae}

	abciEv := []abci.Evidence{
		{
			Type:             abci.EvidenceType_DUPLICATE_VOTE,
			Height:           3,
			Time:             defaultEvidenceTime,
			Validator:        types.TM2PB.Validator(state.Validators.Validators[0]),
			TotalVotingPower: 10,
		},
		{
			Type:             abci.EvidenceType_LIGHT_CLIENT_ATTACK,
			Height:           8,
			Time:             defaultEvidenceTime,
			Validator:        types.TM2PB.Validator(state.Validators.Validators[0]),
			TotalVotingPower: 12,
		},
	}

	evpool := &mocks.EvidencePool{}
	evpool.On("PendingEvidence", mock.AnythingOfType("int64")).Return(ev, int64(100))
	evpool.On("Update", mock.AnythingOfType("state.State"), mock.AnythingOfType("types.EvidenceList")).Return()
	evpool.On("CheckEvidence", mock.AnythingOfType("types.EvidenceList")).Return(nil)
	mp := &mpmocks.Mempool{}
	mp.On("Lock").Return()
	mp.On("Unlock").Return()
	mp.On("FlushAppConn", mock.Anything).Return(nil)
	mp.On("Update",
		mock.Anything,
		mock.Anything,
		mock.Anything,
		mock.Anything,
		mock.Anything,
		mock.Anything).Return(nil)

	blockExec := sm.NewBlockExecutor(stateStore, log.TestingLogger(), proxyApp.Consensus(),
		mp, evpool)

	block := sf.MakeBlock(state, 1, new(types.Commit))
	block.Evidence = types.EvidenceData{Evidence: ev}
	block.Header.EvidenceHash = block.Evidence.Hash()
	bps, err := block.MakePartSet(testPartSize)
	require.NoError(t, err)

	blockID = types.BlockID{Hash: block.Hash(), PartSetHeader: bps.Header()}

	state, retainHeight, err := blockExec.ApplyBlock(state, blockID, block)
	require.Nil(t, err)
	assert.EqualValues(t, retainHeight, 1)

	// TODO check state and mempool
	assert.Equal(t, abciEv, app.ByzantineValidators)
}

func TestProcessProposal(t *testing.T) {
	const height = 2
	txs := factory.MakeNTxs(height, 10)
	ctx, cancel := context.WithCancel(context.Background())
	defer cancel()

	app := abcimocks.NewApplication(t)
	logger := log.NewNopLogger()
	cc := abciclient.NewLocalClient(logger, app)
	proxyApp := proxy.New(cc, logger, proxy.NopMetrics())
	err := proxyApp.Start(ctx)
	require.NoError(t, err)

	state, stateDB, privVals := makeState(1, height)
	stateStore := sm.NewStore(stateDB)
	blockStore := store.NewBlockStore(dbm.NewMemDB())

	eventBus := eventbus.NewDefault(logger)
	require.NoError(t, eventBus.Start(ctx))

	blockExec := sm.NewBlockExecutor(
		stateStore,
		logger,
		proxyApp,
		new(mpmocks.Mempool),
		sm.EmptyEvidencePool{},
		blockStore,
		eventBus,
		sm.NopMetrics(),
	)

	block0 := sf.MakeBlock(state, height-1, new(types.Commit))
	lastCommitSig := []types.CommitSig{}
	partSet := block0.MakePartSet(types.BlockPartSizeBytes)
	require.NoError(t, err)
	blockID := types.BlockID{Hash: block0.Hash(), PartSetHeader: partSet.Header()}
	voteInfos := []abci.VoteInfo{}
	for _, privVal := range privVals {
		vote, err := factory.MakeVote(ctx, privVal, block0.Header.ChainID, 0, 0, 0, 2, blockID, time.Now())
		require.NoError(t, err)
		pk, err := privVal.GetPubKey(ctx)
		require.NoError(t, err)
		addr := pk.Address()
		voteInfos = append(voteInfos,
			abci.VoteInfo{
				SignedLastBlock: true,
				Validator: abci.Validator{
					Address: addr,
					Power:   1000,
				},
			})
		lastCommitSig = append(lastCommitSig, vote.CommitSig())
	}

	block1 := sf.MakeBlock(state, height, &types.Commit{
		Height:     height - 1,
		Signatures: lastCommitSig,
	})
	block1.Txs = txs

	expectedRpp := &abci.RequestProcessProposal{
		Txs:         block1.Txs.ToSliceOfBytes(),
		Hash:        block1.Hash(),
		Height:      block1.Header.Height,
		Time:        block1.Header.Time,
		Misbehavior: block1.Evidence.ToABCI(),
		ProposedLastCommit: abci.CommitInfo{
			Round: 0,
			Votes: voteInfos,
		},
		NextValidatorsHash: block1.NextValidatorsHash,
		ProposerAddress:    block1.ProposerAddress,
	}

	app.On("ProcessProposal", mock.Anything, mock.Anything).Return(&abci.ResponseProcessProposal{Status: abci.ResponseProcessProposal_ACCEPT}, nil)
	acceptBlock, err := blockExec.ProcessProposal(ctx, block1, state)
	require.NoError(t, err)
	require.True(t, acceptBlock)
	app.AssertExpectations(t)
	app.AssertCalled(t, "ProcessProposal", ctx, expectedRpp)
}

func TestValidateValidatorUpdates(t *testing.T) {
	pubkey1 := ed25519.GenPrivKey().PubKey()
	pubkey2 := ed25519.GenPrivKey().PubKey()
	pk1, err := cryptoenc.PubKeyToProto(pubkey1)
	assert.NoError(t, err)
	pk2, err := cryptoenc.PubKeyToProto(pubkey2)
	assert.NoError(t, err)

	defaultValidatorParams := tmproto.ValidatorParams{PubKeyTypes: []string{types.ABCIPubKeyTypeEd25519}}

	testCases := []struct {
		name string

		abciUpdates     []abci.ValidatorUpdate
		validatorParams tmproto.ValidatorParams

		shouldErr bool
	}{
		{
			"adding a validator is OK",
			[]abci.ValidatorUpdate{{PubKey: pk2, Power: 20}},
			defaultValidatorParams,
			false,
		},
		{
			"updating a validator is OK",
			[]abci.ValidatorUpdate{{PubKey: pk1, Power: 20}},
			defaultValidatorParams,
			false,
		},
		{
			"removing a validator is OK",
			[]abci.ValidatorUpdate{{PubKey: pk2, Power: 0}},
			defaultValidatorParams,
			false,
		},
		{
			"adding a validator with negative power results in error",
			[]abci.ValidatorUpdate{{PubKey: pk2, Power: -100}},
			defaultValidatorParams,
			true,
		},
	}

	for _, tc := range testCases {
		tc := tc
		t.Run(tc.name, func(t *testing.T) {
			err := sm.ValidateValidatorUpdates(tc.abciUpdates, tc.validatorParams)
			if tc.shouldErr {
				assert.Error(t, err)
			} else {
				assert.NoError(t, err)
			}
		})
	}
}

func TestUpdateValidators(t *testing.T) {
	pubkey1 := ed25519.GenPrivKey().PubKey()
	val1 := types.NewValidator(pubkey1, 10)
	pubkey2 := ed25519.GenPrivKey().PubKey()
	val2 := types.NewValidator(pubkey2, 20)

	pk, err := cryptoenc.PubKeyToProto(pubkey1)
	require.NoError(t, err)
	pk2, err := cryptoenc.PubKeyToProto(pubkey2)
	require.NoError(t, err)

	testCases := []struct {
		name string

		currentSet  *types.ValidatorSet
		abciUpdates []abci.ValidatorUpdate

		resultingSet *types.ValidatorSet
		shouldErr    bool
	}{
		{
			"adding a validator is OK",
			types.NewValidatorSet([]*types.Validator{val1}),
			[]abci.ValidatorUpdate{{PubKey: pk2, Power: 20}},
			types.NewValidatorSet([]*types.Validator{val1, val2}),
			false,
		},
		{
			"updating a validator is OK",
			types.NewValidatorSet([]*types.Validator{val1}),
			[]abci.ValidatorUpdate{{PubKey: pk, Power: 20}},
			types.NewValidatorSet([]*types.Validator{types.NewValidator(pubkey1, 20)}),
			false,
		},
		{
			"removing a validator is OK",
			types.NewValidatorSet([]*types.Validator{val1, val2}),
			[]abci.ValidatorUpdate{{PubKey: pk2, Power: 0}},
			types.NewValidatorSet([]*types.Validator{val1}),
			false,
		},
		{
			"removing a non-existing validator results in error",
			types.NewValidatorSet([]*types.Validator{val1}),
			[]abci.ValidatorUpdate{{PubKey: pk2, Power: 0}},
			types.NewValidatorSet([]*types.Validator{val1}),
			true,
		},
	}

	for _, tc := range testCases {
		tc := tc
		t.Run(tc.name, func(t *testing.T) {
			updates, err := types.PB2TM.ValidatorUpdates(tc.abciUpdates)
			assert.NoError(t, err)
			err = tc.currentSet.UpdateWithChangeSet(updates)
			if tc.shouldErr {
				assert.Error(t, err)
			} else {
				assert.NoError(t, err)
				require.Equal(t, tc.resultingSet.Size(), tc.currentSet.Size())

				assert.Equal(t, tc.resultingSet.TotalVotingPower(), tc.currentSet.TotalVotingPower())

				assert.Equal(t, tc.resultingSet.Validators[0].Address, tc.currentSet.Validators[0].Address)
				if tc.resultingSet.Size() > 1 {
					assert.Equal(t, tc.resultingSet.Validators[1].Address, tc.currentSet.Validators[1].Address)
				}
			}
		})
	}
}

// TestEndBlockValidatorUpdates ensures we update validator set and send an event.
func TestEndBlockValidatorUpdates(t *testing.T) {
	app := &testApp{}
	cc := proxy.NewLocalClientCreator(app)
	proxyApp := proxy.NewAppConns(cc)
	err := proxyApp.Start()
	require.Nil(t, err)
	defer proxyApp.Stop() //nolint:errcheck // ignore for tests

	state, stateDB, _ := makeState(1, 1)
	stateStore := sm.NewStore(stateDB)
	mp := &mpmocks.Mempool{}
	mp.On("Lock").Return()
	mp.On("Unlock").Return()
	mp.On("FlushAppConn", mock.Anything).Return(nil)
	mp.On("Update",
		mock.Anything,
		mock.Anything,
		mock.Anything,
		mock.Anything,
		mock.Anything,
		mock.Anything).Return(nil)
	mp.On("ReapMaxBytesMaxGas", mock.Anything, mock.Anything).Return(types.Txs{})

	blockExec := sm.NewBlockExecutor(
		stateStore,
		log.TestingLogger(),
		proxyApp.Consensus(),
		mp,
		sm.EmptyEvidencePool{},
	)

	eventBus := types.NewEventBus()
	err = eventBus.Start()
	require.NoError(t, err)
	defer eventBus.Stop() //nolint:errcheck // ignore for tests

	blockExec.SetEventBus(eventBus)

	updatesSub, err := eventBus.Subscribe(
		context.Background(),
		"TestEndBlockValidatorUpdates",
		types.EventQueryValidatorSetUpdates,
	)
	require.NoError(t, err)

	block := sf.MakeBlock(state, 1, new(types.Commit))
<<<<<<< HEAD
	blockID := types.BlockID{Hash: block.Hash(), PartSetHeader: block.MakePartSet(testPartSize).Header()}
=======
	bps, err := block.MakePartSet(testPartSize)
	require.NoError(t, err)
	blockID := types.BlockID{Hash: block.Hash(), PartSetHeader: bps.Header()}
>>>>>>> b2409b33

	pubkey := ed25519.GenPrivKey().PubKey()
	pk, err := cryptoenc.PubKeyToProto(pubkey)
	require.NoError(t, err)
	app.ValidatorUpdates = []abci.ValidatorUpdate{
		{PubKey: pk, Power: 10},
	}

	state, _, err = blockExec.ApplyBlock(state, blockID, block)
	require.Nil(t, err)
	// test new validator was added to NextValidators
	if assert.Equal(t, state.Validators.Size()+1, state.NextValidators.Size()) {
		idx, _ := state.NextValidators.GetByAddress(pubkey.Address())
		if idx < 0 {
			t.Fatalf("can't find address %v in the set %v", pubkey.Address(), state.NextValidators)
		}
	}

	// test we threw an event
	select {
	case msg := <-updatesSub.Out():
		event, ok := msg.Data().(types.EventDataValidatorSetUpdates)
		require.True(t, ok, "Expected event of type EventDataValidatorSetUpdates, got %T", msg.Data())
		if assert.NotEmpty(t, event.ValidatorUpdates) {
			assert.Equal(t, pubkey, event.ValidatorUpdates[0].PubKey)
			assert.EqualValues(t, 10, event.ValidatorUpdates[0].VotingPower)
		}
	case <-updatesSub.Cancelled():
		t.Fatalf("updatesSub was canceled (reason: %v)", updatesSub.Err())
	case <-time.After(1 * time.Second):
		t.Fatal("Did not receive EventValidatorSetUpdates within 1 sec.")
	}
}

// TestEndBlockValidatorUpdatesResultingInEmptySet checks that processing validator updates that
// would result in empty set causes no panic, an error is raised and NextValidators is not updated
func TestEndBlockValidatorUpdatesResultingInEmptySet(t *testing.T) {
	app := &testApp{}
	cc := proxy.NewLocalClientCreator(app)
	proxyApp := proxy.NewAppConns(cc)
	err := proxyApp.Start()
	require.Nil(t, err)
	defer proxyApp.Stop() //nolint:errcheck // ignore for tests

	state, stateDB, _ := makeState(1, 1)
	stateStore := sm.NewStore(stateDB)
	blockExec := sm.NewBlockExecutor(
		stateStore,
		log.TestingLogger(),
		proxyApp.Consensus(),
		new(mpmocks.Mempool),
		sm.EmptyEvidencePool{},
	)

	block := sf.MakeBlock(state, 1, new(types.Commit))
<<<<<<< HEAD
	blockID := types.BlockID{Hash: block.Hash(), PartSetHeader: block.MakePartSet(testPartSize).Header()}
=======
	bps, err := block.MakePartSet(testPartSize)
	require.NoError(t, err)
	blockID := types.BlockID{Hash: block.Hash(), PartSetHeader: bps.Header()}
>>>>>>> b2409b33

	vp, err := cryptoenc.PubKeyToProto(state.Validators.Validators[0].PubKey)
	require.NoError(t, err)
	// Remove the only validator
	app.ValidatorUpdates = []abci.ValidatorUpdate{
		{PubKey: vp, Power: 0},
	}

	assert.NotPanics(t, func() { state, _, err = blockExec.ApplyBlock(state, blockID, block) })
	assert.NotNil(t, err)
	assert.NotEmpty(t, state.NextValidators.Validators)
}

func TestEmptyPrepareProposal(t *testing.T) {
	const height = 2

	app := abcimocks.NewBaseMock()
	cc := proxy.NewLocalClientCreator(app)
	proxyApp := proxy.NewAppConns(cc)
	err := proxyApp.Start()
	require.NoError(t, err)
	defer proxyApp.Stop() //nolint:errcheck // ignore for tests

	state, stateDB, privVals := makeState(1, height)
	stateStore := sm.NewStore(stateDB)
	mp := &mpmocks.Mempool{}
	mp.On("Lock").Return()
	mp.On("Unlock").Return()
	mp.On("FlushAppConn", mock.Anything).Return(nil)
	mp.On("Update",
		mock.Anything,
		mock.Anything,
		mock.Anything,
		mock.Anything,
		mock.Anything,
		mock.Anything).Return(nil)
	mp.On("ReapMaxBytesMaxGas", mock.Anything, mock.Anything).Return(types.Txs{})

	blockExec := sm.NewBlockExecutor(
		stateStore,
		log.TestingLogger(),
		proxyApp.Consensus(),
		mp,
		sm.EmptyEvidencePool{},
	)
	pa, _ := state.Validators.GetByIndex(0)
	commit, err := makeValidCommit(height, types.BlockID{}, state.Validators, privVals)
	require.NoError(t, err)
	_, err = blockExec.CreateProposalBlock(height, state, commit, pa, nil)
	require.NoError(t, err)
}

// TestPrepareProposalErrorOnNonExistingRemoved tests that the block creation logic returns
// an error if the ResponsePrepareProposal returned from the application marks
//  a transaction as REMOVED that was not present in the original proposal.
func TestPrepareProposalErrorOnNonExistingRemoved(t *testing.T) {
	const height = 2

	state, stateDB, privVals := makeState(1, height)
	stateStore := sm.NewStore(stateDB)

	evpool := &mocks.EvidencePool{}
	evpool.On("PendingEvidence", mock.Anything).Return([]types.Evidence{}, int64(0))

	mp := &mpmocks.Mempool{}
	mp.On("ReapMaxBytesMaxGas", mock.Anything, mock.Anything).Return(types.Txs{})

	// create an invalid ResponsePrepareProposal
	rpp := abci.ResponsePrepareProposal{
		TxRecords: []*abci.TxRecord{
			{
				Action: abci.TxRecord_REMOVED,
				Tx:     []byte("new tx"),
			},
		},
	}

	app := abcimocks.NewBaseMock()
	app.On("PrepareProposal", mock.Anything).Return(rpp)

	cc := proxy.NewLocalClientCreator(app)
	proxyApp := proxy.NewAppConns(cc)
	err := proxyApp.Start()
	require.NoError(t, err)
	defer proxyApp.Stop() //nolint:errcheck // ignore for tests

	blockExec := sm.NewBlockExecutor(
		stateStore,
		log.TestingLogger(),
		proxyApp.Consensus(),
		mp,
		evpool,
	)
	pa, _ := state.Validators.GetByIndex(0)
	commit, err := makeValidCommit(height, types.BlockID{}, state.Validators, privVals)
	require.NoError(t, err)
	block, err := blockExec.CreateProposalBlock(height, state, commit, pa, nil)
	require.Nil(t, block)
	require.ErrorContains(t, err, "new transaction incorrectly marked as removed")

	mp.AssertExpectations(t)
}

// TestPrepareProposalRemoveTxs tests that any transactions marked as REMOVED
// are not included in the block produced by CreateProposalBlock. The test also
// ensures that any transactions removed are also removed from the mempool.
func TestPrepareProposalRemoveTxs(t *testing.T) {
	const height = 2

	state, stateDB, privVals := makeState(1, height)
	stateStore := sm.NewStore(stateDB)

	evpool := &mocks.EvidencePool{}
	evpool.On("PendingEvidence", mock.Anything).Return([]types.Evidence{}, int64(0))

	txs := factory.MakeNTxs(height, 10)
	mp := &mpmocks.Mempool{}
	mp.On("ReapMaxBytesMaxGas", mock.Anything, mock.Anything).Return(types.Txs(txs))

	trs := txsToTxRecords(types.Txs(txs))
	trs[0].Action = abci.TxRecord_REMOVED
	trs[1].Action = abci.TxRecord_REMOVED
	mp.On("RemoveTxByKey", mock.Anything).Return(nil).Twice()

	app := abcimocks.NewBaseMock()
	app.On("PrepareProposal", mock.Anything).Return(abci.ResponsePrepareProposal{
		TxRecords: trs,
	})
	cc := proxy.NewLocalClientCreator(app)
	proxyApp := proxy.NewAppConns(cc)
	err := proxyApp.Start()
	require.NoError(t, err)
	defer proxyApp.Stop() //nolint:errcheck // ignore for tests

	blockExec := sm.NewBlockExecutor(
		stateStore,
		log.TestingLogger(),
		proxyApp.Consensus(),
		mp,
		evpool,
	)
	pa, _ := state.Validators.GetByIndex(0)
	commit, err := makeValidCommit(height, types.BlockID{}, state.Validators, privVals)
	require.NoError(t, err)
	block, err := blockExec.CreateProposalBlock(height, state, commit, pa, nil)
	require.NoError(t, err)
	require.Len(t, block.Data.Txs.ToSliceOfBytes(), len(trs)-2)

	require.Equal(t, -1, block.Data.Txs.Index(types.Tx(trs[0].Tx)))
	require.Equal(t, -1, block.Data.Txs.Index(types.Tx(trs[1].Tx)))

	mp.AssertCalled(t, "RemoveTxByKey", types.Tx(trs[0].Tx).Key())
	mp.AssertCalled(t, "RemoveTxByKey", types.Tx(trs[1].Tx).Key())
	mp.AssertExpectations(t)
}

// TestPrepareProposalAddedTxsIncluded tests that any transactions marked as ADDED
// in the prepare proposal response are included in the block.
func TestPrepareProposalAddedTxsIncluded(t *testing.T) {
	const height = 2

	state, stateDB, privVals := makeState(1, height)
	stateStore := sm.NewStore(stateDB)

	evpool := &mocks.EvidencePool{}
	evpool.On("PendingEvidence", mock.Anything).Return([]types.Evidence{}, int64(0))

	txs := factory.MakeNTxs(height, 10)
	mp := &mpmocks.Mempool{}
	mp.On("ReapMaxBytesMaxGas", mock.Anything, mock.Anything).Return(types.Txs(txs[2:]))

	trs := txsToTxRecords(types.Txs(txs))
	trs[0].Action = abci.TxRecord_ADDED
	trs[1].Action = abci.TxRecord_ADDED

	app := abcimocks.NewBaseMock()
	app.On("PrepareProposal", mock.Anything).Return(abci.ResponsePrepareProposal{
		TxRecords: trs,
	})
	cc := proxy.NewLocalClientCreator(app)
	proxyApp := proxy.NewAppConns(cc)
	err := proxyApp.Start()
	require.NoError(t, err)
	defer proxyApp.Stop() //nolint:errcheck // ignore for tests

	blockExec := sm.NewBlockExecutor(
		stateStore,
		log.TestingLogger(),
		proxyApp.Consensus(),
		mp,
		evpool,
	)
	pa, _ := state.Validators.GetByIndex(0)
	commit, err := makeValidCommit(height, types.BlockID{}, state.Validators, privVals)
	require.NoError(t, err)
	block, err := blockExec.CreateProposalBlock(height, state, commit, pa, nil)
	require.NoError(t, err)

	require.Equal(t, txs[0], block.Data.Txs[0])
	require.Equal(t, txs[1], block.Data.Txs[1])

	mp.AssertExpectations(t)
}

// TestPrepareProposalReorderTxs tests that CreateBlock produces a block with transactions
// in the order matching the order they are returned from PrepareProposal.
func TestPrepareProposalReorderTxs(t *testing.T) {
	const height = 2

	state, stateDB, privVals := makeState(1, height)
	stateStore := sm.NewStore(stateDB)

	evpool := &mocks.EvidencePool{}
	evpool.On("PendingEvidence", mock.Anything).Return([]types.Evidence{}, int64(0))

	txs := factory.MakeNTxs(height, 10)
	mp := &mpmocks.Mempool{}
	mp.On("ReapMaxBytesMaxGas", mock.Anything, mock.Anything).Return(types.Txs(txs))

	trs := txsToTxRecords(types.Txs(txs))
	trs = trs[2:]
	trs = append(trs[len(trs)/2:], trs[:len(trs)/2]...)

	app := abcimocks.NewBaseMock()
	app.On("PrepareProposal", mock.Anything).Return(abci.ResponsePrepareProposal{
		TxRecords: trs,
	})

	cc := proxy.NewLocalClientCreator(app)
	proxyApp := proxy.NewAppConns(cc)
	err := proxyApp.Start()
	require.NoError(t, err)
	defer proxyApp.Stop() //nolint:errcheck // ignore for tests

	blockExec := sm.NewBlockExecutor(
		stateStore,
		log.TestingLogger(),
		proxyApp.Consensus(),
		mp,
		evpool,
	)
	pa, _ := state.Validators.GetByIndex(0)
	commit, err := makeValidCommit(height, types.BlockID{}, state.Validators, privVals)
	require.NoError(t, err)
	block, err := blockExec.CreateProposalBlock(height, state, commit, pa, nil)
	require.NoError(t, err)
	for i, tx := range block.Data.Txs {
		require.Equal(t, types.Tx(trs[i].Tx), tx)
	}

	mp.AssertExpectations(t)

}

// TestPrepareProposalErrorOnTooManyTxs tests that the block creation logic returns
// an error if the ResponsePrepareProposal returned from the application is invalid.
func TestPrepareProposalErrorOnTooManyTxs(t *testing.T) {
	const height = 2

	state, stateDB, privVals := makeState(1, height)
	// limit max block size
	state.ConsensusParams.Block.MaxBytes = 60 * 1024
	stateStore := sm.NewStore(stateDB)

	evpool := &mocks.EvidencePool{}
	evpool.On("PendingEvidence", mock.Anything).Return([]types.Evidence{}, int64(0))

	const nValidators = 1
	var bytesPerTx int64 = 3
	maxDataBytes := types.MaxDataBytes(state.ConsensusParams.Block.MaxBytes, 0, nValidators)
	txs := factory.MakeNTxs(height, maxDataBytes/bytesPerTx+2) // +2 so that tx don't fit
	mp := &mpmocks.Mempool{}
	mp.On("ReapMaxBytesMaxGas", mock.Anything, mock.Anything).Return(types.Txs(txs))

	trs := txsToTxRecords(types.Txs(txs))

	app := abcimocks.NewBaseMock()
	app.On("PrepareProposal", mock.Anything).Return(abci.ResponsePrepareProposal{
		TxRecords: trs,
	})

	cc := proxy.NewLocalClientCreator(app)
	proxyApp := proxy.NewAppConns(cc)
	err := proxyApp.Start()
	require.NoError(t, err)
	defer proxyApp.Stop() //nolint:errcheck // ignore for tests

	blockExec := sm.NewBlockExecutor(
		stateStore,
		log.NewNopLogger(),
		proxyApp.Consensus(),
		mp,
		evpool,
	)
	pa, _ := state.Validators.GetByIndex(0)
	commit, err := makeValidCommit(height, types.BlockID{}, state.Validators, privVals)
	require.NoError(t, err)

	block, err := blockExec.CreateProposalBlock(height, state, commit, pa, nil)
	require.Nil(t, block)
	require.ErrorContains(t, err, "transaction data size exceeds maximum")

	mp.AssertExpectations(t)
}

// TestPrepareProposalErrorOnPrepareProposalError tests when the client returns an error
// upon calling PrepareProposal on it.
func TestPrepareProposalErrorOnPrepareProposalError(t *testing.T) {
	const height = 2

	state, stateDB, privVals := makeState(1, height)
	stateStore := sm.NewStore(stateDB)

	evpool := &mocks.EvidencePool{}
	evpool.On("PendingEvidence", mock.Anything).Return([]types.Evidence{}, int64(0))

	txs := factory.MakeNTxs(height, 10)
	mp := &mpmocks.Mempool{}
	mp.On("ReapMaxBytesMaxGas", mock.Anything, mock.Anything).Return(types.Txs(txs))

	cm := &abciclientmocks.Client{}
	cm.On("SetLogger", mock.Anything).Return()
	cm.On("Start").Return(nil)
	cm.On("Quit").Return(nil)
	cm.On("PrepareProposalSync", mock.Anything).Return(nil, errors.New("an injected error")).Once()
	cm.On("Stop").Return(nil)
	cc := &pmocks.ClientCreator{}
	cc.On("NewABCIClient").Return(cm, nil)
	proxyApp := proxy.NewAppConns(cc)
	err := proxyApp.Start()
	require.NoError(t, err)
	defer proxyApp.Stop() //nolint:errcheck // ignore for tests

	blockExec := sm.NewBlockExecutor(
		stateStore,
		log.NewNopLogger(),
		proxyApp.Consensus(),
		mp,
		evpool,
	)
	pa, _ := state.Validators.GetByIndex(0)
	commit, err := makeValidCommit(height, types.BlockID{}, state.Validators, privVals)
	require.NoError(t, err)

	block, err := blockExec.CreateProposalBlock(height, state, commit, pa, nil)
	require.Nil(t, block)
	require.ErrorContains(t, err, "an injected error")

	mp.AssertExpectations(t)
}

func makeBlockID(hash []byte, partSetSize uint32, partSetHash []byte) types.BlockID {
	var (
		h   = make([]byte, tmhash.Size)
		psH = make([]byte, tmhash.Size)
	)
	copy(h, hash)
	copy(psH, partSetHash)
	return types.BlockID{
		Hash: h,
		PartSetHeader: types.PartSetHeader{
			Total: partSetSize,
			Hash:  psH,
		},
	}
}

func txsToTxRecords(txs []types.Tx) []*abci.TxRecord {
	trs := make([]*abci.TxRecord, len(txs))
	for i, tx := range txs {
		trs[i] = &abci.TxRecord{
			Action: abci.TxRecord_UNMODIFIED,
			Tx:     tx,
		}
	}
	return trs
}<|MERGE_RESOLUTION|>--- conflicted
+++ resolved
@@ -26,15 +26,10 @@
 	sm "github.com/tendermint/tendermint/state"
 	"github.com/tendermint/tendermint/state/mocks"
 	sf "github.com/tendermint/tendermint/state/test/factory"
-<<<<<<< HEAD
-	"github.com/tendermint/tendermint/store"
-=======
->>>>>>> b2409b33
 	"github.com/tendermint/tendermint/test/factory"
 	"github.com/tendermint/tendermint/types"
 	tmtime "github.com/tendermint/tendermint/types/time"
 	"github.com/tendermint/tendermint/version"
-	dbm "github.com/tendermint/tm-db"
 )
 
 var (
@@ -67,13 +62,9 @@
 		mp, sm.EmptyEvidencePool{})
 
 	block := sf.MakeBlock(state, 1, new(types.Commit))
-<<<<<<< HEAD
-	blockID := types.BlockID{Hash: block.Hash(), PartSetHeader: block.MakePartSet(testPartSize).Header()}
-=======
 	bps, err := block.MakePartSet(testPartSize)
 	require.NoError(t, err)
 	blockID := types.BlockID{Hash: block.Hash(), PartSetHeader: bps.Header()}
->>>>>>> b2409b33
 
 	state, retainHeight, err := blockExec.ApplyBlock(state, blockID, block)
 	require.Nil(t, err)
@@ -257,44 +248,42 @@
 func TestProcessProposal(t *testing.T) {
 	const height = 2
 	txs := factory.MakeNTxs(height, 10)
-	ctx, cancel := context.WithCancel(context.Background())
-	defer cancel()
-
-	app := abcimocks.NewApplication(t)
+
 	logger := log.NewNopLogger()
-	cc := abciclient.NewLocalClient(logger, app)
-	proxyApp := proxy.New(cc, logger, proxy.NopMetrics())
-	err := proxyApp.Start(ctx)
-	require.NoError(t, err)
+	app := abcimocks.NewBaseMock()
+	app.On("ProcessProposal", mock.Anything).Return(abci.ResponseProcessProposal{Status: abci.ResponseProcessProposal_ACCEPT})
+
+	cc := proxy.NewLocalClientCreator(app)
+	proxyApp := proxy.NewAppConns(cc)
+	err := proxyApp.Start()
+	require.NoError(t, err)
+	defer proxyApp.Stop() //nolint:errcheck // ignore for tests
 
 	state, stateDB, privVals := makeState(1, height)
 	stateStore := sm.NewStore(stateDB)
-	blockStore := store.NewBlockStore(dbm.NewMemDB())
-
-	eventBus := eventbus.NewDefault(logger)
-	require.NoError(t, eventBus.Start(ctx))
+
+	eventBus := types.NewEventBus()
+	err = eventBus.Start()
+	require.NoError(t, err)
 
 	blockExec := sm.NewBlockExecutor(
 		stateStore,
 		logger,
-		proxyApp,
+		proxyApp.Consensus(),
 		new(mpmocks.Mempool),
 		sm.EmptyEvidencePool{},
-		blockStore,
-		eventBus,
-		sm.NopMetrics(),
 	)
 
 	block0 := sf.MakeBlock(state, height-1, new(types.Commit))
 	lastCommitSig := []types.CommitSig{}
-	partSet := block0.MakePartSet(types.BlockPartSizeBytes)
+	partSet, err := block0.MakePartSet(types.BlockPartSizeBytes)
 	require.NoError(t, err)
 	blockID := types.BlockID{Hash: block0.Hash(), PartSetHeader: partSet.Header()}
 	voteInfos := []abci.VoteInfo{}
 	for _, privVal := range privVals {
-		vote, err := factory.MakeVote(ctx, privVal, block0.Header.ChainID, 0, 0, 0, 2, blockID, time.Now())
+		vote, err := types.MakeVote(height, blockID, state.Validators, privVal, block0.Header.ChainID, time.Now())
 		require.NoError(t, err)
-		pk, err := privVal.GetPubKey(ctx)
+		pk, err := privVal.GetPubKey()
 		require.NoError(t, err)
 		addr := pk.Address()
 		voteInfos = append(voteInfos,
@@ -314,12 +303,12 @@
 	})
 	block1.Txs = txs
 
-	expectedRpp := &abci.RequestProcessProposal{
+	expectedRpp := abci.RequestProcessProposal{
 		Txs:         block1.Txs.ToSliceOfBytes(),
 		Hash:        block1.Hash(),
 		Height:      block1.Header.Height,
 		Time:        block1.Header.Time,
-		Misbehavior: block1.Evidence.ToABCI(),
+		Misbehavior: block1.Evidence.Evidence.ToABCI(),
 		ProposedLastCommit: abci.CommitInfo{
 			Round: 0,
 			Votes: voteInfos,
@@ -328,12 +317,11 @@
 		ProposerAddress:    block1.ProposerAddress,
 	}
 
-	app.On("ProcessProposal", mock.Anything, mock.Anything).Return(&abci.ResponseProcessProposal{Status: abci.ResponseProcessProposal_ACCEPT}, nil)
-	acceptBlock, err := blockExec.ProcessProposal(ctx, block1, state)
+	acceptBlock, err := blockExec.ProcessProposal(block1, state)
 	require.NoError(t, err)
 	require.True(t, acceptBlock)
 	app.AssertExpectations(t)
-	app.AssertCalled(t, "ProcessProposal", ctx, expectedRpp)
+	app.AssertCalled(t, "ProcessProposal", expectedRpp)
 }
 
 func TestValidateValidatorUpdates(t *testing.T) {
@@ -513,13 +501,9 @@
 	require.NoError(t, err)
 
 	block := sf.MakeBlock(state, 1, new(types.Commit))
-<<<<<<< HEAD
-	blockID := types.BlockID{Hash: block.Hash(), PartSetHeader: block.MakePartSet(testPartSize).Header()}
-=======
 	bps, err := block.MakePartSet(testPartSize)
 	require.NoError(t, err)
 	blockID := types.BlockID{Hash: block.Hash(), PartSetHeader: bps.Header()}
->>>>>>> b2409b33
 
 	pubkey := ed25519.GenPrivKey().PubKey()
 	pk, err := cryptoenc.PubKeyToProto(pubkey)
@@ -575,13 +559,9 @@
 	)
 
 	block := sf.MakeBlock(state, 1, new(types.Commit))
-<<<<<<< HEAD
-	blockID := types.BlockID{Hash: block.Hash(), PartSetHeader: block.MakePartSet(testPartSize).Header()}
-=======
 	bps, err := block.MakePartSet(testPartSize)
 	require.NoError(t, err)
 	blockID := types.BlockID{Hash: block.Hash(), PartSetHeader: bps.Header()}
->>>>>>> b2409b33
 
 	vp, err := cryptoenc.PubKeyToProto(state.Validators.Validators[0].PubKey)
 	require.NoError(t, err)
