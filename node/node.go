--- conflicted
+++ resolved
@@ -165,11 +165,7 @@
 	}
 	blockStoreDB, stateDB, err := initDBs(config, dbProvider)
 
-<<<<<<< HEAD
-	blockStore := store.NewBlockStore(blockStoreDB, store.WithMetrics(store.NopMetrics()), store.WithCompaction(config.Storage.CompactOnPruning, config.Storage.CompactionInterval))
-=======
 	blockStore := store.NewBlockStore(blockStoreDB, store.WithMetrics(store.NopMetrics()), store.WithCompaction(config.Storage.Compact, config.Storage.CompactionInterval))
->>>>>>> c4d3f793
 
 	defer func() {
 		if derr := blockStore.Close(); derr != nil {
@@ -293,21 +289,12 @@
 	csMetrics, p2pMetrics, memplMetrics, smMetrics, bstMetrics, abciMetrics, bsMetrics, ssMetrics := metricsProvider(genDoc.ChainID)
 	stateStore := sm.NewStore(stateDB, sm.StoreOptions{
 		DiscardABCIResponses: config.Storage.DiscardABCIResponses,
-<<<<<<< HEAD
-		Compact:              config.Storage.CompactOnPruning,
-		CompactionInterval:   config.Storage.CompactionInterval,
-		Metrics:              smMetrics,
-	})
-
-	blockStore := store.NewBlockStore(blockStoreDB, store.WithMetrics(bstMetrics), store.WithCompaction(config.Storage.CompactOnPruning, config.Storage.CompactionInterval))
-=======
 		Metrics:              smMetrics,
 		Compact:              config.Storage.Compact,
 		CompactionInterval:   config.Storage.CompactionInterval,
 	})
 
 	blockStore := store.NewBlockStore(blockStoreDB, store.WithMetrics(bstMetrics), store.WithCompaction(config.Storage.Compact, config.Storage.CompactionInterval))
->>>>>>> c4d3f793
 
 	// The key will be deleted if it existed.
 	// Not checking whether the key is there in case the genesis file was larger than
