package node

import (
	"context"
	"errors"
	"fmt"
	"net"
	"net/http"
	"time"

	"github.com/prometheus/client_golang/prometheus"
	"github.com/prometheus/client_golang/prometheus/promhttp"
	"github.com/rs/cors"

	bc "github.com/cometbft/cometbft/blocksync"
	cfg "github.com/cometbft/cometbft/config"
	cs "github.com/cometbft/cometbft/consensus"
	"github.com/cometbft/cometbft/evidence"

	"github.com/cometbft/cometbft/libs/log"
	cmtpubsub "github.com/cometbft/cometbft/libs/pubsub"
	"github.com/cometbft/cometbft/libs/service"
	mempl "github.com/cometbft/cometbft/mempool"
	"github.com/cometbft/cometbft/p2p"
	"github.com/cometbft/cometbft/p2p/pex"
	"github.com/cometbft/cometbft/proxy"
	rpccore "github.com/cometbft/cometbft/rpc/core"
	grpcserver "github.com/cometbft/cometbft/rpc/grpc/server"
	grpcprivserver "github.com/cometbft/cometbft/rpc/grpc/server/privileged"
	rpcserver "github.com/cometbft/cometbft/rpc/jsonrpc/server"
	sm "github.com/cometbft/cometbft/state"
	"github.com/cometbft/cometbft/state/indexer"
	"github.com/cometbft/cometbft/state/txindex"
	"github.com/cometbft/cometbft/state/txindex/null"
	"github.com/cometbft/cometbft/statesync"
	"github.com/cometbft/cometbft/store"
	"github.com/cometbft/cometbft/types"
	cmttime "github.com/cometbft/cometbft/types/time"
	"github.com/cometbft/cometbft/version"

	_ "net/http/pprof" //nolint: gosec
)

// Node is the highest level interface to a full CometBFT node.
// It includes all configuration information and running services.
type Node struct {
	service.BaseService

	// config
	config        *cfg.Config
	genesisDoc    *types.GenesisDoc   // initial validator set
	privValidator types.PrivValidator // local node's validator key

	// network
	transport   *p2p.MultiplexTransport
	sw          *p2p.Switch  // p2p connections
	addrBook    pex.AddrBook // known peers
	nodeInfo    p2p.NodeInfo
	nodeKey     *p2p.NodeKey // our node privkey
	isListening bool

	// services
	eventBus          *types.EventBus // pub/sub for services
	stateStore        sm.Store
	blockStore        *store.BlockStore // store the blockchain to disk
	pruner            *sm.Pruner
	bcReactor         p2p.Reactor // for block-syncing
	mempoolReactor    p2p.Reactor // for gossipping transactions
	mempool           mempl.Mempool
	stateSync         bool                    // whether the node should state sync on startup
	stateSyncReactor  *statesync.Reactor      // for hosting and restoring state sync snapshots
	stateSyncProvider statesync.StateProvider // provides state data for bootstrapping a node
	stateSyncGenesis  sm.State                // provides the genesis state for state sync
	consensusState    *cs.State               // latest consensus state
	consensusReactor  *cs.Reactor             // for participating in the consensus
	pexReactor        *pex.Reactor            // for exchanging peer addresses
	evidencePool      *evidence.Pool          // tracking evidence
	proxyApp          proxy.AppConns          // connection to the application
	rpcListeners      []net.Listener          // rpc servers
	txIndexer         txindex.TxIndexer
	blockIndexer      indexer.BlockIndexer
	indexerService    *txindex.IndexerService
	prometheusSrv     *http.Server
	pprofSrv          *http.Server
}

// Option sets a parameter for the node.
type Option func(*Node)

// CustomReactors allows you to add custom reactors (name -> p2p.Reactor) to
// the node's Switch.
//
// WARNING: using any name from the below list of the existing reactors will
// result in replacing it with the custom one.
//
//   - MEMPOOL
//   - BLOCKSYNC
//   - CONSENSUS
//   - EVIDENCE
//   - PEX
//   - STATESYNC
func CustomReactors(reactors map[string]p2p.Reactor) Option {
	return func(n *Node) {
		for name, reactor := range reactors {
			if existingReactor := n.sw.Reactor(name); existingReactor != nil {
				n.sw.Logger.Info("Replacing existing reactor with a custom one",
					"name", name, "existing", existingReactor, "custom", reactor)
				n.sw.RemoveReactor(name, existingReactor)
			}
			n.sw.AddReactor(name, reactor)
			// register the new channels to the nodeInfo
			// NOTE: This is a bit messy now with the type casting but is
			// cleaned up in the following version when NodeInfo is changed from
			// and interface to a concrete type
			if ni, ok := n.nodeInfo.(p2p.DefaultNodeInfo); ok {
				for _, chDesc := range reactor.GetChannels() {
					if !ni.HasChannel(chDesc.ID) {
						ni.Channels = append(ni.Channels, chDesc.ID)
						n.transport.AddChannel(chDesc.ID)
					}
				}
				n.nodeInfo = ni
			} else {
				n.Logger.Error("Node info is not of type DefaultNodeInfo. Custom reactor channels can not be added.")
			}
		}
	}
}

// StateProvider overrides the state provider used by state sync to retrieve trusted app hashes and
// build a State object for bootstrapping the node.
// WARNING: this interface is considered unstable and subject to change.
func StateProvider(stateProvider statesync.StateProvider) Option {
	return func(n *Node) {
		n.stateSyncProvider = stateProvider
	}
}

//------------------------------------------------------------------------------

// NewNode returns a new, ready to go, CometBFT Node.
func NewNode(ctx context.Context,
	config *cfg.Config,
	privValidator types.PrivValidator,
	nodeKey *p2p.NodeKey,
	clientCreator proxy.ClientCreator,
	genesisDocProvider GenesisDocProvider,
	dbProvider cfg.DBProvider,
	metricsProvider MetricsProvider,
	logger log.Logger,
	options ...Option,
) (*Node, error) {
	blockStore, stateDB, err := initDBs(config, dbProvider)
	if err != nil {
		return nil, err
	}

	stateStore := sm.NewStore(stateDB, sm.StoreOptions{
		DiscardABCIResponses: config.Storage.DiscardABCIResponses,
	})

	state, genDoc, err := LoadStateFromDBOrGenesisDocProvider(stateDB, genesisDocProvider)
	if err != nil {
		return nil, err
	}

	csMetrics, p2pMetrics, memplMetrics, smMetrics, abciMetrics, bsMetrics, ssMetrics := metricsProvider(genDoc.ChainID)

	// Create the proxyApp and establish connections to the ABCI app (consensus, mempool, query).
	proxyApp, err := createAndStartProxyAppConns(clientCreator, logger, abciMetrics)
	if err != nil {
		return nil, err
	}

	// EventBus and IndexerService must be started before the handshake because
	// we might need to index the txs of the replayed block as this might not have happened
	// when the node stopped last time (i.e. the node stopped after it saved the block
	// but before it indexed the txs)
	eventBus, err := createAndStartEventBus(logger)
	if err != nil {
		return nil, err
	}

	indexerService, txIndexer, blockIndexer, err := createAndStartIndexerService(config,
		genDoc.ChainID, dbProvider, eventBus, logger)
	if err != nil {
		return nil, err
	}

	// If an address is provided, listen on the socket for a connection from an
	// external signing process.
	if config.PrivValidatorListenAddr != "" {
		// FIXME: we should start services inside OnStart
		privValidator, err = createAndStartPrivValidatorSocketClient(config.PrivValidatorListenAddr, genDoc.ChainID, logger)
		if err != nil {
			return nil, fmt.Errorf("error with private validator socket client: %w", err)
		}
	}

	pubKey, err := privValidator.GetPubKey()
	if err != nil {
		return nil, fmt.Errorf("can't get pubkey: %w", err)
	}

	// Determine whether we should attempt state sync.
	stateSync := config.StateSync.Enable && !onlyValidatorIsUs(state, pubKey)
	if stateSync && state.LastBlockHeight > 0 {
		logger.Info("Found local state with non-zero height, skipping state sync")
		stateSync = false
	}

	// Create the handshaker, which calls RequestInfo, sets the AppVersion on the state,
	// and replays any blocks as necessary to sync CometBFT with the app.
	consensusLogger := logger.With("module", "consensus")
	if !stateSync {
		if err := doHandshake(ctx, stateStore, state, blockStore, genDoc, eventBus, proxyApp, consensusLogger); err != nil {
			return nil, err
		}

		// Reload the state. It will have the Version.Consensus.App set by the
		// Handshake, and may have other modifications as well (ie. depending on
		// what happened during block replay).
		state, err = stateStore.Load()
		if err != nil {
			return nil, fmt.Errorf("cannot load state: %w", err)
		}
	}

	// Determine whether we should do block sync. This must happen after the handshake, since the
	// app may modify the validator set, specifying ourself as the only validator.
	blockSync := !onlyValidatorIsUs(state, pubKey)

	logNodeStartupInfo(state, pubKey, logger, consensusLogger)

	// Make MempoolReactor
	mempool, mempoolReactor := createMempoolAndMempoolReactor(config, proxyApp, state, memplMetrics, logger)

	// Make Evidence Reactor
	evidenceReactor, evidencePool, err := createEvidenceReactor(config, dbProvider, stateStore, blockStore, logger)
	if err != nil {
		return nil, err
	}

	pruner, err := createPruner(
		config,
		stateStore,
		blockStore,
		smMetrics,
		logger.With("module", "state"),
	)
	if err != nil {
		return nil, fmt.Errorf("failed to create pruner: %w", err)
	}
<<<<<<< HEAD
	pruner := sm.NewPruner(
		stateStore,
		blockStore,
		blockIndexer,
		txIndexer,
		logger,
		sm.WithPrunerInterval(config.Storage.Pruning.Interval),
		sm.WithPrunerMetrics(smMetrics),
	)
=======
>>>>>>> 0e7e6b8b

	// make block executor for consensus and blocksync reactors to execute blocks
	blockExec := sm.NewBlockExecutor(
		stateStore,
		logger.With("module", "state"),
		proxyApp.Consensus(),
		mempool,
		evidencePool,
		blockStore,
		sm.BlockExecutorWithPruner(pruner),
		sm.BlockExecutorWithMetrics(smMetrics),
	)

	// Make BlocksyncReactor. Don't start block sync if we're doing a state sync first.
	bcReactor, err := createBlocksyncReactor(config, state, blockExec, blockStore, blockSync && !stateSync, logger, bsMetrics)
	if err != nil {
		return nil, fmt.Errorf("could not create blocksync reactor: %w", err)
	}

	// Make ConsensusReactor
	consensusReactor, consensusState := createConsensusReactor(
		config, state, blockExec, blockStore, mempool, evidencePool,
		privValidator, csMetrics, stateSync || blockSync, eventBus, consensusLogger,
	)

	// Set up state sync reactor, and schedule a sync if requested.
	// FIXME The way we do phased startups (e.g. replay -> block sync -> consensus) is very messy,
	// we should clean this whole thing up. See:
	// https://github.com/tendermint/tendermint/issues/4644
	stateSyncReactor := statesync.NewReactor(
		*config.StateSync,
		proxyApp.Snapshot(),
		proxyApp.Query(),
		ssMetrics,
	)
	stateSyncReactor.SetLogger(logger.With("module", "statesync"))

	nodeInfo, err := makeNodeInfo(config, nodeKey, txIndexer, genDoc, state)
	if err != nil {
		return nil, err
	}

	// Setup Transport.
	transport, peerFilters := createTransport(config, nodeInfo, nodeKey, proxyApp)

	// Setup Switch.
	p2pLogger := logger.With("module", "p2p")
	sw := createSwitch(
		config, transport, p2pMetrics, peerFilters, mempoolReactor, bcReactor,
		stateSyncReactor, consensusReactor, evidenceReactor, nodeInfo, nodeKey, p2pLogger,
	)

	err = sw.AddPersistentPeers(splitAndTrimEmpty(config.P2P.PersistentPeers, ",", " "))
	if err != nil {
		return nil, fmt.Errorf("could not add peers from persistent_peers field: %w", err)
	}

	err = sw.AddUnconditionalPeerIDs(splitAndTrimEmpty(config.P2P.UnconditionalPeerIDs, ",", " "))
	if err != nil {
		return nil, fmt.Errorf("could not add peer ids from unconditional_peer_ids field: %w", err)
	}

	addrBook, err := createAddrBookAndSetOnSwitch(config, sw, p2pLogger, nodeKey)
	if err != nil {
		return nil, fmt.Errorf("could not create addrbook: %w", err)
	}

	// Optionally, start the pex reactor
	//
	// TODO:
	//
	// We need to set Seeds and PersistentPeers on the switch,
	// since it needs to be able to use these (and their DNS names)
	// even if the PEX is off. We can include the DNS name in the NetAddress,
	// but it would still be nice to have a clear list of the current "PersistentPeers"
	// somewhere that we can return with net_info.
	//
	// If PEX is on, it should handle dialing the seeds. Otherwise the switch does it.
	// Note we currently use the addrBook regardless at least for AddOurAddress
	var pexReactor *pex.Reactor
	if config.P2P.PexReactor {
		pexReactor = createPEXReactorAndAddToSwitch(addrBook, config, sw, logger)
	}

	// Add private IDs to addrbook to block those peers being added
	addrBook.AddPrivateIDs(splitAndTrimEmpty(config.P2P.PrivatePeerIDs, ",", " "))

	node := &Node{
		config:        config,
		genesisDoc:    genDoc,
		privValidator: privValidator,

		transport: transport,
		sw:        sw,
		addrBook:  addrBook,
		nodeInfo:  nodeInfo,
		nodeKey:   nodeKey,

		stateStore:       stateStore,
		blockStore:       blockStore,
		pruner:           pruner,
		bcReactor:        bcReactor,
		mempoolReactor:   mempoolReactor,
		mempool:          mempool,
		consensusState:   consensusState,
		consensusReactor: consensusReactor,
		stateSyncReactor: stateSyncReactor,
		stateSync:        stateSync,
		stateSyncGenesis: state, // Shouldn't be necessary, but need a way to pass the genesis state
		pexReactor:       pexReactor,
		evidencePool:     evidencePool,
		proxyApp:         proxyApp,
		txIndexer:        txIndexer,
		indexerService:   indexerService,
		blockIndexer:     blockIndexer,
		eventBus:         eventBus,
	}
	node.BaseService = *service.NewBaseService(logger, "Node", node)

	for _, option := range options {
		option(node)
	}

	return node, nil
}

// OnStart starts the Node. It implements service.Service.
func (n *Node) OnStart() error {
	now := cmttime.Now()
	genTime := n.genesisDoc.GenesisTime
	if genTime.After(now) {
		n.Logger.Info("Genesis time is in the future. Sleeping until then...", "genTime", genTime)
		time.Sleep(genTime.Sub(now))
	}

	// run pprof server if it is enabled
	if n.config.RPC.IsPprofEnabled() {
		n.pprofSrv = n.startPprofServer()
	}

	// begin prometheus metrics gathering if it is enabled
	if n.config.Instrumentation.IsPrometheusEnabled() {
		n.prometheusSrv = n.startPrometheusServer()
	}

	// Start the RPC server before the P2P server
	// so we can eg. receive txs for the first block
	if n.config.RPC.ListenAddress != "" {
		listeners, err := n.startRPC()
		if err != nil {
			return err
		}
		n.rpcListeners = listeners
	}

	// Start the transport.
	addr, err := p2p.NewNetAddressString(p2p.IDAddressString(n.nodeKey.ID(), n.config.P2P.ListenAddress))
	if err != nil {
		return err
	}
	if err := n.transport.Listen(*addr); err != nil {
		return err
	}

	n.isListening = true

	// Start the switch (the P2P server).
	err = n.sw.Start()
	if err != nil {
		return err
	}

	// Always connect to persistent peers
	err = n.sw.DialPeersAsync(splitAndTrimEmpty(n.config.P2P.PersistentPeers, ",", " "))
	if err != nil {
		return fmt.Errorf("could not dial peers from persistent_peers field: %w", err)
	}

	// Run state sync
	if n.stateSync {
		bcR, ok := n.bcReactor.(blockSyncReactor)
		if !ok {
			return fmt.Errorf("this blocksync reactor does not support switching from state sync")
		}
		err := startStateSync(n.stateSyncReactor, bcR, n.stateSyncProvider,
			n.config.StateSync, n.stateStore, n.blockStore, n.stateSyncGenesis)
		if err != nil {
			return fmt.Errorf("failed to start state sync: %w", err)
		}
	}

	// Start background pruning
	if err := n.pruner.Start(); err != nil {
		return fmt.Errorf("failed to start background pruning routine: %w", err)
	}

	return nil
}

// OnStop stops the Node. It implements service.Service.
func (n *Node) OnStop() {
	n.BaseService.OnStop()

	n.Logger.Info("Stopping Node")

	// first stop the non-reactor services
	if err := n.pruner.Stop(); err != nil {
		n.Logger.Error("Error stopping the pruning service", "err", err)
	}
	if err := n.eventBus.Stop(); err != nil {
		n.Logger.Error("Error closing eventBus", "err", err)
	}
	if err := n.indexerService.Stop(); err != nil {
		n.Logger.Error("Error closing indexerService", "err", err)
	}

	// now stop the reactors
	if err := n.sw.Stop(); err != nil {
		n.Logger.Error("Error closing switch", "err", err)
	}

	if err := n.transport.Close(); err != nil {
		n.Logger.Error("Error closing transport", "err", err)
	}

	n.isListening = false

	// finally stop the listeners / external services
	for _, l := range n.rpcListeners {
		n.Logger.Info("Closing rpc listener", "listener", l)
		if err := l.Close(); err != nil {
			n.Logger.Error("Error closing listener", "listener", l, "err", err)
		}
	}

	if pvsc, ok := n.privValidator.(service.Service); ok {
		if err := pvsc.Stop(); err != nil {
			n.Logger.Error("Error closing private validator", "err", err)
		}
	}

	if n.prometheusSrv != nil {
		if err := n.prometheusSrv.Shutdown(context.Background()); err != nil {
			// Error from closing listeners, or context timeout:
			n.Logger.Error("Prometheus HTTP server Shutdown", "err", err)
		}
	}
	if n.pprofSrv != nil {
		if err := n.pprofSrv.Shutdown(context.Background()); err != nil {
			n.Logger.Error("Pprof HTTP server Shutdown", "err", err)
		}
	}
	if n.blockStore != nil {
		n.Logger.Info("Closing blockstore")
		if err := n.blockStore.Close(); err != nil {
			n.Logger.Error("problem closing blockstore", "err", err)
		}
	}
	if n.stateStore != nil {
		n.Logger.Info("Closing statestore")
		if err := n.stateStore.Close(); err != nil {
			n.Logger.Error("problem closing statestore", "err", err)
		}
	}
	if n.evidencePool != nil {
		n.Logger.Info("Closing evidencestore")
		if err := n.EvidencePool().Close(); err != nil {
			n.Logger.Error("problem closing evidencestore", "err", err)
		}
	}
}

// ConfigureRPC makes sure RPC has all the objects it needs to operate.
func (n *Node) ConfigureRPC() (*rpccore.Environment, error) {
	pubKey, err := n.privValidator.GetPubKey()
	if pubKey == nil || err != nil {
		return nil, fmt.Errorf("can't get pubkey: %w", err)
	}
	rpcCoreEnv := rpccore.Environment{
		ProxyAppQuery:   n.proxyApp.Query(),
		ProxyAppMempool: n.proxyApp.Mempool(),

		StateStore:     n.stateStore,
		BlockStore:     n.blockStore,
		EvidencePool:   n.evidencePool,
		ConsensusState: n.consensusState,
		P2PPeers:       n.sw,
		P2PTransport:   n,
		PubKey:         pubKey,

		GenDoc:           n.genesisDoc,
		TxIndexer:        n.txIndexer,
		BlockIndexer:     n.blockIndexer,
		ConsensusReactor: n.consensusReactor,
		EventBus:         n.eventBus,
		Mempool:          n.mempool,

		Logger: n.Logger.With("module", "rpc"),

		Config: *n.config.RPC,
	}
	if err := rpcCoreEnv.InitGenesisChunks(); err != nil {
		return nil, err
	}
	return &rpcCoreEnv, nil
}

func (n *Node) startRPC() ([]net.Listener, error) {
	env, err := n.ConfigureRPC()
	if err != nil {
		return nil, err
	}

	listenAddrs := splitAndTrimEmpty(n.config.RPC.ListenAddress, ",", " ")
	routes := env.GetRoutes()

	if n.config.RPC.Unsafe {
		env.AddUnsafeRoutes(routes)
	}

	config := rpcserver.DefaultConfig()
	config.MaxBodyBytes = n.config.RPC.MaxBodyBytes
	config.MaxHeaderBytes = n.config.RPC.MaxHeaderBytes
	config.MaxOpenConnections = n.config.RPC.MaxOpenConnections
	// If necessary adjust global WriteTimeout to ensure it's greater than
	// TimeoutBroadcastTxCommit.
	// See https://github.com/tendermint/tendermint/issues/3435
	if config.WriteTimeout <= n.config.RPC.TimeoutBroadcastTxCommit {
		config.WriteTimeout = n.config.RPC.TimeoutBroadcastTxCommit + 1*time.Second
	}

	// we may expose the rpc over both a unix and tcp socket
	listeners := make([]net.Listener, len(listenAddrs))
	for i, listenAddr := range listenAddrs {
		mux := http.NewServeMux()
		rpcLogger := n.Logger.With("module", "rpc-server")
		wmLogger := rpcLogger.With("protocol", "websocket")
		wm := rpcserver.NewWebsocketManager(routes,
			rpcserver.OnDisconnect(func(remoteAddr string) {
				err := n.eventBus.UnsubscribeAll(context.Background(), remoteAddr)
				if err != nil && err != cmtpubsub.ErrSubscriptionNotFound {
					wmLogger.Error("Failed to unsubscribe addr from events", "addr", remoteAddr, "err", err)
				}
			}),
			rpcserver.ReadLimit(config.MaxBodyBytes),
			rpcserver.WriteChanCapacity(n.config.RPC.WebSocketWriteBufferSize),
		)
		wm.SetLogger(wmLogger)
		mux.HandleFunc("/websocket", wm.WebsocketHandler)
		rpcserver.RegisterRPCFuncs(mux, routes, rpcLogger)
		listener, err := rpcserver.Listen(
			listenAddr,
			config.MaxOpenConnections,
		)
		if err != nil {
			return nil, err
		}

		var rootHandler http.Handler = mux
		if n.config.RPC.IsCorsEnabled() {
			corsMiddleware := cors.New(cors.Options{
				AllowedOrigins: n.config.RPC.CORSAllowedOrigins,
				AllowedMethods: n.config.RPC.CORSAllowedMethods,
				AllowedHeaders: n.config.RPC.CORSAllowedHeaders,
			})
			rootHandler = corsMiddleware.Handler(mux)
		}
		if n.config.RPC.IsTLSEnabled() {
			go func() {
				if err := rpcserver.ServeTLS(
					listener,
					rootHandler,
					n.config.RPC.CertFile(),
					n.config.RPC.KeyFile(),
					rpcLogger,
					config,
				); err != nil {
					n.Logger.Error("Error serving server with TLS", "err", err)
				}
			}()
		} else {
			go func() {
				if err := rpcserver.Serve(
					listener,
					rootHandler,
					rpcLogger,
					config,
				); err != nil {
					n.Logger.Error("Error serving server", "err", err)
				}
			}()
		}

		listeners[i] = listener
	}

	if n.config.GRPC.ListenAddress != "" {
		listener, err := grpcserver.Listen(n.config.GRPC.ListenAddress)
		if err != nil {
			return nil, err
		}
		opts := []grpcserver.Option{
			grpcserver.WithLogger(n.Logger),
		}
		if n.config.GRPC.VersionService.Enabled {
			opts = append(opts, grpcserver.WithVersionService())
		}
		if n.config.GRPC.BlockService.Enabled {
			opts = append(opts, grpcserver.WithBlockService(n.blockStore, n.eventBus, n.Logger))
		}
		if n.config.GRPC.BlockResultsService.Enabled {
			opts = append(opts, grpcserver.WithBlockResultsService(n.blockStore, n.stateStore, n.Logger))
		}
		go func() {
			if err := grpcserver.Serve(listener, opts...); err != nil {
				n.Logger.Error("Error starting gRPC server", "err", err)
			}
		}()
		listeners = append(listeners, listener)
	}

	if n.config.GRPC.Privileged.ListenAddress != "" {
		listener, err := grpcserver.Listen(n.config.GRPC.Privileged.ListenAddress)
		if err != nil {
			return nil, err
		}
		opts := []grpcprivserver.Option{
			grpcprivserver.WithLogger(n.Logger),
		}
		if n.config.GRPC.Privileged.PruningService.Enabled {
			opts = append(opts, grpcprivserver.WithPruningService(n.pruner, n.Logger))
		}
		go func() {
			if err := grpcprivserver.Serve(listener, opts...); err != nil {
				n.Logger.Error("Error starting privileged gRPC server", "err", err)
			}
		}()
		listeners = append(listeners, listener)
	}

	return listeners, nil
}

// startPrometheusServer starts a Prometheus HTTP server, listening for metrics
// collectors on addr.
func (n *Node) startPrometheusServer() *http.Server {
	srv := &http.Server{
		Addr: n.config.Instrumentation.PrometheusListenAddr,
		Handler: promhttp.InstrumentMetricHandler(
			prometheus.DefaultRegisterer, promhttp.HandlerFor(
				prometheus.DefaultGatherer,
				promhttp.HandlerOpts{MaxRequestsInFlight: n.config.Instrumentation.MaxOpenConnections},
			),
		),
		ReadHeaderTimeout: readHeaderTimeout,
	}
	go func() {
		if err := srv.ListenAndServe(); err != http.ErrServerClosed {
			// Error starting or closing listener:
			n.Logger.Error("Prometheus HTTP server ListenAndServe", "err", err)
		}
	}()
	return srv
}

// starts a ppro
func (n *Node) startPprofServer() *http.Server {
	srv := &http.Server{
		Addr:              n.config.RPC.PprofListenAddress,
		Handler:           nil,
		ReadHeaderTimeout: readHeaderTimeout,
	}
	go func() {
		if err := srv.ListenAndServe(); err != http.ErrServerClosed {
			// Error starting or closing listener:
			n.Logger.Error("pprof HTTP server ListenAndServe", "err", err)
		}
	}()
	return srv
}

// Switch returns the Node's Switch.
func (n *Node) Switch() *p2p.Switch {
	return n.sw
}

// BlockStore returns the Node's BlockStore.
func (n *Node) BlockStore() *store.BlockStore {
	return n.blockStore
}

// ConsensusReactor returns the Node's ConsensusReactor.
func (n *Node) ConsensusReactor() *cs.Reactor {
	return n.consensusReactor
}

// MempoolReactor returns the Node's mempool reactor.
func (n *Node) MempoolReactor() p2p.Reactor {
	return n.mempoolReactor
}

// Mempool returns the Node's mempool.
func (n *Node) Mempool() mempl.Mempool {
	return n.mempool
}

// PEXReactor returns the Node's PEXReactor. It returns nil if PEX is disabled.
func (n *Node) PEXReactor() *pex.Reactor {
	return n.pexReactor
}

// EvidencePool returns the Node's EvidencePool.
func (n *Node) EvidencePool() *evidence.Pool {
	return n.evidencePool
}

// EventBus returns the Node's EventBus.
func (n *Node) EventBus() *types.EventBus {
	return n.eventBus
}

// PrivValidator returns the Node's PrivValidator.
// XXX: for convenience only!
func (n *Node) PrivValidator() types.PrivValidator {
	return n.privValidator
}

// GenesisDoc returns the Node's GenesisDoc.
func (n *Node) GenesisDoc() *types.GenesisDoc {
	return n.genesisDoc
}

// ProxyApp returns the Node's AppConns, representing its connections to the ABCI application.
func (n *Node) ProxyApp() proxy.AppConns {
	return n.proxyApp
}

// Config returns the Node's config.
func (n *Node) Config() *cfg.Config {
	return n.config
}

//------------------------------------------------------------------------------

func (n *Node) Listeners() []string {
	return []string{
		fmt.Sprintf("Listener(@%v)", n.config.P2P.ExternalAddress),
	}
}

func (n *Node) IsListening() bool {
	return n.isListening
}

// NodeInfo returns the Node's Info from the Switch.
func (n *Node) NodeInfo() p2p.NodeInfo {
	return n.nodeInfo
}

func makeNodeInfo(
	config *cfg.Config,
	nodeKey *p2p.NodeKey,
	txIndexer txindex.TxIndexer,
	genDoc *types.GenesisDoc,
	state sm.State,
) (p2p.DefaultNodeInfo, error) {
	txIndexerStatus := "on"
	if _, ok := txIndexer.(*null.TxIndex); ok {
		txIndexerStatus = "off"
	}

	nodeInfo := p2p.DefaultNodeInfo{
		ProtocolVersion: p2p.NewProtocolVersion(
			version.P2PProtocol, // global
			state.Version.Consensus.Block,
			state.Version.Consensus.App,
		),
		DefaultNodeID: nodeKey.ID(),
		Network:       genDoc.ChainID,
		Version:       version.TMCoreSemVer,
		Channels: []byte{
			bc.BlocksyncChannel,
			cs.StateChannel, cs.DataChannel, cs.VoteChannel, cs.VoteSetBitsChannel,
			mempl.MempoolChannel,
			evidence.EvidenceChannel,
			statesync.SnapshotChannel, statesync.ChunkChannel,
		},
		Moniker: config.Moniker,
		Other: p2p.DefaultNodeInfoOther{
			TxIndex:    txIndexerStatus,
			RPCAddress: config.RPC.ListenAddress,
		},
	}

	if config.P2P.PexReactor {
		nodeInfo.Channels = append(nodeInfo.Channels, pex.PexChannel)
	}

	lAddr := config.P2P.ExternalAddress

	if lAddr == "" {
		lAddr = config.P2P.ListenAddress
	}

	nodeInfo.ListenAddr = lAddr

	err := nodeInfo.Validate()
	return nodeInfo, err
}

func createPruner(
	config *cfg.Config,
	stateStore sm.Store,
	blockStore *store.BlockStore,
	metrics *sm.Metrics,
	logger log.Logger,
) (*sm.Pruner, error) {
	if err := initApplicationRetainHeight(stateStore); err != nil {
		return nil, err
	}

	prunerOpts := []sm.PrunerOption{
		sm.WithPrunerInterval(config.Storage.Pruning.Interval),
		sm.WithPrunerMetrics(metrics),
	}

	if config.Storage.Pruning.DataCompanion.Enabled {
		err := initCompanionRetainHeights(
			stateStore,
			config.Storage.Pruning.DataCompanion.InitialBlockRetainHeight,
			config.Storage.Pruning.DataCompanion.InitialBlockResultsRetainHeight,
		)
		if err != nil {
			return nil, err
		}
		prunerOpts = append(prunerOpts, sm.WithPrunerCompanionEnabled())
	}

	return sm.NewPruner(stateStore, blockStore, logger, prunerOpts...), nil
}

// Set the initial application retain height to 0 to avoid the data companion
// pruning blocks before the application indicates it is OK. We set this to 0
// only if the retain height was not set before by the application.
func initApplicationRetainHeight(stateStore sm.Store) error {
	if _, err := stateStore.GetApplicationRetainHeight(); err != nil {
		if errors.Is(err, sm.ErrKeyNotFound) {
			return stateStore.SaveApplicationRetainHeight(0)
		}
		return err
	}
	return nil
}

// Sets the data companion retain heights if one of two possible conditions is
// met:
// 1. One or more of the retain heights has not yet been set.
// 2. One or more of the retain heights is currently 0.
func initCompanionRetainHeights(stateStore sm.Store, initBlockRH, initBlockResultsRH int64) error {
	curBlockRH, err := stateStore.GetCompanionBlockRetainHeight()
	if err != nil && !errors.Is(err, sm.ErrKeyNotFound) {
		return fmt.Errorf("failed to obtain companion block retain height: %w", err)
	}
	if curBlockRH == 0 {
		if err := stateStore.SaveCompanionBlockRetainHeight(initBlockRH); err != nil {
			return fmt.Errorf("failed to set initial data companion block retain height: %w", err)
		}
	}
	curBlockResultsRH, err := stateStore.GetABCIResRetainHeight()
	if err != nil && !errors.Is(err, sm.ErrKeyNotFound) {
		return fmt.Errorf("failed to obtain companion block results retain height: %w", err)
	}
	if curBlockResultsRH == 0 {
		if err := stateStore.SaveABCIResRetainHeight(initBlockResultsRH); err != nil {
			return fmt.Errorf("failed to set initial data companion block results retain height: %w", err)
		}
	}
	return nil
}<|MERGE_RESOLUTION|>--- conflicted
+++ resolved
@@ -243,6 +243,8 @@
 
 	pruner, err := createPruner(
 		config,
+		blockIndexer,
+		txIndexer,
 		stateStore,
 		blockStore,
 		smMetrics,
@@ -251,18 +253,6 @@
 	if err != nil {
 		return nil, fmt.Errorf("failed to create pruner: %w", err)
 	}
-<<<<<<< HEAD
-	pruner := sm.NewPruner(
-		stateStore,
-		blockStore,
-		blockIndexer,
-		txIndexer,
-		logger,
-		sm.WithPrunerInterval(config.Storage.Pruning.Interval),
-		sm.WithPrunerMetrics(smMetrics),
-	)
-=======
->>>>>>> 0e7e6b8b
 
 	// make block executor for consensus and blocksync reactors to execute blocks
 	blockExec := sm.NewBlockExecutor(
@@ -875,6 +865,8 @@
 
 func createPruner(
 	config *cfg.Config,
+	blockIndexer indexer.BlockIndexer,
+	txIndexer txindex.TxIndexer,
 	stateStore sm.Store,
 	blockStore *store.BlockStore,
 	metrics *sm.Metrics,
@@ -901,7 +893,7 @@
 		prunerOpts = append(prunerOpts, sm.WithPrunerCompanionEnabled())
 	}
 
-	return sm.NewPruner(stateStore, blockStore, logger, prunerOpts...), nil
+	return sm.NewPruner(stateStore, blockStore, blockIndexer, txIndexer, logger, prunerOpts...), nil
 }
 
 // Set the initial application retain height to 0 to avoid the data companion
