---
order: 4
title: CometBFT's expected behavior
---

# CometBFT's expected behavior

## Valid method call sequences

This section describes what the Application can expect from CometBFT.

The Tendermint consensus algorithm, currently adopted in CometBFT, is designed to protect safety under any network conditions, as long as
less than 1/3 of validators' voting power is byzantine. Most of the time, though, the network will behave
synchronously, no process will fall behind, and there will be no byzantine process. The following describes
what will happen during a block height _h_ in these frequent, benign conditions:

* Tendermint will decide in round 0, for height _h_;
* `PrepareProposal` will be called exactly once at the proposer process of round 0, height _h_;
* `ProcessProposal` will be called exactly once at all processes, and
  will return _accept_ in its `Response*`;
<!--
 * `ExtendVote` will be called exactly once at all processes;
* `VerifyVoteExtension` will be called exactly _n-1_ times at each validator process, where _n_ is
  the number of validators, and will always return _accept_ in its `Response*`; 
  -->
* `BeginBlock` will be called exactly once at all processes, conveying the same prepared
  block header that all calls to `PrepareProposal` and `ProcessProposal` had previously reported for
  height _h_; and
* `DeliverTx` will be called exactly once for each transaction within the block.
* `EndBlock` will be called exactly once after `DeliverTx` has been executed for all transactions and marks
  the end of processing for the block.
* `Commit` will finally be called exactly once at all processes at the end of height _h_.

However, the Application logic must be ready to cope with any possible run of Tendermint for a given
height, including bad periods (byzantine proposers, network being asynchronous).
In these cases, the sequence of calls to ABCI++ methods may not be so straighforward, but
the Application should still be able to handle them, e.g., without crashing.
The purpose of this section is to define what these sequences look like in a precise way.

As mentioned in the [Basic Concepts](./abci%2B%2B_basic_concepts.md) section, CometBFT
acts as a client of ABCI++ and the Application acts as a server. Thus, it is up to CometBFT to
determine when and in which order the different ABCI++ methods will be called. A well-written
Application design should consider _any_ of these possible sequences.

The following grammar, written in case-sensitive Augmented Backus–Naur form (ABNF, specified
in [IETF rfc7405](https://datatracker.ietf.org/doc/html/rfc7405)), specifies all possible
sequences of calls to ABCI++, taken by a correct process, across all heights from the genesis block,
including recovery runs, from the point of view of the Application.

```abnf
start               = clean-start / recovery

clean-start         = init-chain [state-sync] consensus-exec
state-sync          = *state-sync-attempt success-sync info
state-sync-attempt  = offer-snapshot *apply-chunk
success-sync        = offer-snapshot 1*apply-chunk

recovery            = info consensus-exec

consensus-exec      = (inf)consensus-height
consensus-height    = *consensus-round decide commit
consensus-round     = proposer / non-proposer

proposer            = [prepare-proposal process-proposal]
non-proposer        = [process-proposal]
decide              = begin-block  *deliver-txs end-block

init-chain          = %s"<InitChain>"
offer-snapshot      = %s"<OfferSnapshot>"
apply-chunk         = %s"<ApplySnapshotChunk>"
info                = %s"<Info>"
prepare-proposal    = %s"<PrepareProposal>"
process-proposal    = %s"<ProcessProposal>"
begin-block         = %s"<BeginBlock>"
deliver-txs         = %s"<DeliverTx>"
end-block           = %s"<EndBlock>"
commit              = %s"<Commit>"
```
<!-- 
extend-vote         = %s"<ExtendVote>"
got-vote            = %s"<VerifyVoteExtension>"
decide              = %s"<FinalizeBlock>" 
-->
We have kept some ABCI methods out of the grammar, in order to keep it as clear and concise as possible.
A common reason for keeping all these methods out is that they all can be called at any point in a sequence defined
by the grammar above. Other reasons depend on the method in question:

* `Echo` and `Flush` are only used for debugging purposes. Further, their handling by the Application should be trivial.
* `CheckTx` is detached from the main method call sequence that drives block execution.
* `Query` provides read-only access to the current Application state, so handling it should also be independent from
  block execution.
* Similarly, `ListSnapshots` and `LoadSnapshotChunk` provide read-only access to the Application's previously created
  snapshots (if any), and help populate the parameters of `OfferSnapshot` and `ApplySnapshotChunk` at a process performing
  state-sync while bootstrapping. Unlike `ListSnapshots` and `LoadSnapshotChunk`, both `OfferSnapshot`
  and `ApplySnapshotChunk` _are_ included in the grammar.

Finally, method `Info` is a special case. The method's purpose is three-fold, it can be used

1. as part of handling an RPC call from an external client,
2. as a handshake between CometBFT and the Application upon recovery to check whether any blocks need
   to be replayed, and
3. at the end of _state-sync_ to verify that the correct state has been reached.

We have left `Info`'s first purpose out of the grammar for the same reasons as all the others: it can happen
at any time, and has nothing to do with the block execution sequence. The second and third purposes, on the other
hand, are present in the grammar.

Let us now examine the grammar line by line, providing further details.

* When a process starts, it may do so for the first time or after a crash (it is recovering).

>```abnf
>start               = clean-start / recovery
>```

* If the process is starting from scratch, CometBFT first calls `InitChain`, then it may optionally
  start a _state-sync_ mechanism to catch up with other processes. Finally, it enters normal
  consensus execution.

>```abnf
>clean-start         = init-chain [state-sync] consensus-exec
>```

* In _state-sync_ mode, CometBFT makes one or more attempts at synchronizing the Application's state.
  At the beginning of each attempt, it offers the Application a snapshot found at another process.
  If the Application accepts the snapshot, a sequence of calls to `ApplySnapshotChunk` method follow
  to provide the Application with all the snapshots needed, in order to reconstruct the state locally.
  A successful attempt must provide at least one chunk via `ApplySnapshotChunk`.
  At the end of a successful attempt, CometBFT calls `Info` to make sure the recontructed state's
  _AppHash_ matches the one in the block header at the corresponding height.

>```abnf
>state-sync          = *state-sync-attempt success-sync info
>state-sync-attempt  = offer-snapshot *apply-chunk
>success-sync        = offer-snapshot 1*apply-chunk
>```

* In recovery mode, CometBFT first calls `Info` to know from which height it needs to replay decisions
  to the Application. After this, CometBFT enters nomal consensus execution.

>```abnf
>recovery            = info consensus-exec
>```

* The non-terminal `consensus-exec` is a key point in this grammar. It is an infinite sequence of
  consensus heights. The grammar is thus an
  [omega-grammar](https://dl.acm.org/doi/10.5555/2361476.2361481), since it produces infinite
  sequences of terminals (i.e., the API calls).

>```abnf
>consensus-exec      = (inf)consensus-height
>```

* A consensus height consists of zero or more rounds before deciding and executing via a call to
  `BeginBlock-DeliverTx-EndBlock`, followed by a call to `Commit`. In each round, the sequence of method calls
  depends on whether the local process is the proposer or not. Note that, if a height contains zero
  rounds, this means the process is replaying an already decided value (catch-up mode).

>```abnf
>consensus-height    = *consensus-round decide commit
>consensus-round     = proposer / non-proposer
>```

<<<<<<< HEAD
* For every round, if the local process is the proposer of the current round, Tendermint calls `PrepareProposal`, followed by `ProcessProposal`. These two always come together because they reflect the same proposal that the process
also delivers to itself. 

=======
* For every round, if the local process is the proposer of the current round, CometBFT starts by
  calling `PrepareProposal`, followed by `ProcessProposal`.
>>>>>>> d159562d
  <!-- 

  Then, optionally, the Application is
  asked to extend its vote for that round. Calls to `VerifyVoteExtension` can come at any time: the
  local process may be slightly late in the current round, or votes may come from a future round
  of this height. 
  -->

>```abnf
>proposer            = [prepare-proposal process-proposal] 
>```

* Also for every round, if the local process is _not_ the proposer of the current round, CometBFT
  will call `ProcessProposal` at most once.
  <!--

  At most one call to `ExtendVote` may occur only after
  `ProcessProposal` is called. A number of calls to `VerifyVoteExtension` can occur in any order
  with respect to `ProcessProposal` and `ExtendVote` throughout the round. The reasons are the same
  as above, namely, the process running slightly late in the current round, or votes from future
  rounds of this height received. 
  -->

>```abnf
>non-proposer        = [process-proposal]
>```

* Finally, the grammar describes all its terminal symbols, which denote the different ABCI++ method calls that
  may appear in a sequence.

>```abnf
>init-chain          = %s"<InitChain>"
>offer-snapshot      = %s"<OfferSnapshot>"
>apply-chunk         = %s"<ApplySnapshotChunk>"
>info                = %s"<Info>"
>prepare-proposal    = %s"<PrepareProposal>"
>process-proposal    = %s"<ProcessProposal>"
>begin-block         = %s"<BeginBlock>" 
>deliver-txs         = %s"<DeliverTx>"
>end-block           = %s"<EndBlock>"
>commit              = %s"<Commit>"
>```

## Adapting existing Applications that use ABCI

In some cases, an existing Application using the legacy ABCI may need to be adapted to work with ABCI++
with as minimal changes as possible. In this case, of course, ABCI++ will not provide any advange with respect
to the existing implementation, but will keep the same guarantees already provided by ABCI.
Here is how ABCI++ methods should be implemented.

First of all, all the methods that did not change from ABCI to ABCI++, namely `Echo`, `Flush`, `Info`, `InitChain`,
`BeginBlock`, `DerliverTx`, `EndBlock`, `Commit`, `Query`, `CheckTx`, `ListSnapshots`, `LoadSnapshotChunk`, `OfferSnapshot`,
and `ApplySnapshotChunk`, do not need to undergo any changes in their implementation.

As for the new methods:

* `PrepareProposal` must create a list of [transactions](./abci++_methods.md#prepareproposal)
  by copying over the transaction list passed in `RequestPrepareProposal.txs`, in the same order.
  
  The Application must check whether the size of all transactions exceeds the byte limit
  (`RequestPrepareProposal.max_tx_bytes`). If so, the Application must remove transactions at the
  end of the list until the total byte size is at or below the limit.
* `ProcessProposal` must set `ResponseProcessProposal.status` to _accept_ and return.
<!--
 * `ExtendVote` is to set `ResponseExtendVote.extension` to an empty byte array and return.
* `VerifyVoteExtension` must set `ResponseVerifyVoteExtension.accept` to _true_ if the extension is
  an empty byte array and _false_ otherwise, then return.
   -->
<!--
* `FinalizeBlock` is to coalesce the implementation of methods `BeginBlock`, `DeliverTx`, and
  `EndBlock`. Legacy applications looking to reuse old code that implemented `DeliverTx` should
  wrap the legacy `DeliverTx` logic in a loop that executes one transaction iteration per
  transaction in `RequestFinalizeBlock.tx`. 
  -->

<!--
Finally, `Commit`, which is kept in ABCI++, no longer returns the `AppHash`. It is now up to
`FinalizeBlock` to do so. Thus, a slight refactoring of the old `Commit` implementation will be
needed to move the return of `AppHash` to `FinalizeBlock`.
 --><|MERGE_RESOLUTION|>--- conflicted
+++ resolved
@@ -161,14 +161,10 @@
 >consensus-round     = proposer / non-proposer
 >```
 
-<<<<<<< HEAD
-* For every round, if the local process is the proposer of the current round, Tendermint calls `PrepareProposal`, followed by `ProcessProposal`. These two always come together because they reflect the same proposal that the process
+* For every round, if the local process is the proposer of the current round, CometBFT calls `PrepareProposal`, followed by `ProcessProposal`. 
+These two always come together because they reflect the same proposal that the process
 also delivers to itself. 
 
-=======
-* For every round, if the local process is the proposer of the current round, CometBFT starts by
-  calling `PrepareProposal`, followed by `ProcessProposal`.
->>>>>>> d159562d
   <!-- 
 
   Then, optionally, the Application is
