--- conflicted
+++ resolved
@@ -131,10 +131,6 @@
 	// specific zone assigned.
 	DefaultZone string `toml:"default_zone"`
 
-<<<<<<< HEAD
-	// TODO document
-	ConstantValConsensusChanges bool `toml:"constant_val_consensus_changes"`
-=======
 	// PbtsEnableHeight configures the first height during which
 	// the chain will start using Proposer-Based Timestamps (PBTS)
 	// to create and validate new blocks.
@@ -155,7 +151,9 @@
 	// configuration files for all nodes. The format is "key = value".
 	// Example: "p2p.send_rate = 512000".
 	Config []string `toml:"config"`
->>>>>>> dec3c8cc
+
+	// TODO document
+	ConstantValConsensusChanges bool `toml:"constant_val_consensus_changes"`
 }
 
 // ManifestNode represents a node in a testnet manifest.
