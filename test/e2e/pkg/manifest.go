--- conflicted
+++ resolved
@@ -108,14 +108,10 @@
 	// Upper bound of sleep duration then gossipping votes and block parts
 	PeerGossipIntraloopSleepDuration time.Duration `toml:"peer_gossip_intraloop_sleep_duration"`
 
-<<<<<<< HEAD
-	// GossipProtocol determines which gossip protocol to use for the mempool of all nodes.
-	GossipProtocol string `toml:"gossip_protocol"`
-
-	// Maximum number of peers to which the node gossip transactions
-=======
+	// MempoolType determines the mempool type of all nodes.
+	MempoolType string `toml:"mempool_type"`
+
 	// Maximum number of peers to which the node gossips transactions
->>>>>>> f14c2f41
 	ExperimentalMaxGossipConnectionsToPersistentPeers    uint `toml:"experimental_max_gossip_connections_to_persistent_peers"`
 	ExperimentalMaxGossipConnectionsToNonPersistentPeers uint `toml:"experimental_max_gossip_connections_to_non_persistent_peers"`
 
