package encoding

import (
	"fmt"
	"reflect"

	pc "github.com/cometbft/cometbft/api/cometbft/crypto/v1"
	"github.com/cometbft/cometbft/crypto"
	"github.com/cometbft/cometbft/crypto/bls12381"
	"github.com/cometbft/cometbft/crypto/ed25519"
	"github.com/cometbft/cometbft/crypto/secp256k1"
	"github.com/cometbft/cometbft/crypto/secp256k1eth"
	"github.com/cometbft/cometbft/libs/json"
)

// ErrUnsupportedKey describes an error resulting from the use of an
// unsupported key in [PubKeyToProto] or [PubKeyFromProto].
type ErrUnsupportedKey struct {
	KeyType string
}

func (e ErrUnsupportedKey) Error() string {
	return "encoding: unsupported key " + e.KeyType
}

// ErrInvalidKeyLen describes an error resulting from the use of a key with
// an invalid length in [PubKeyFromProto].
type ErrInvalidKeyLen struct {
	Key       any
	Got, Want int
}

func (e ErrInvalidKeyLen) Error() string {
	return fmt.Sprintf("encoding: invalid key length for %v, got %d, want %d", e.Key, e.Got, e.Want)
}

func init() {
	json.RegisterType((*pc.PublicKey)(nil), "tendermint.crypto.PublicKey")
	json.RegisterType((*pc.PublicKey_Ed25519)(nil), "tendermint.crypto.PublicKey_Ed25519")
	json.RegisterType((*pc.PublicKey_Secp256K1)(nil), "tendermint.crypto.PublicKey_Secp256K1")
	if bls12381.Enabled {
		json.RegisterType((*pc.PublicKey_Bls12381)(nil), "tendermint.crypto.PublicKey_Bls12381")
	}
	json.RegisterType((*pc.PublicKey_Secp256K1Eth)(nil), "cometbft.crypto.v1.PublicKey_Secp256K1Eth")
}

// PubKeyToProto takes crypto.PubKey and transforms it to a protobuf Pubkey. It
// returns ErrUnsupportedKey if the pubkey type is unsupported.
func PubKeyToProto(k crypto.PubKey) (pc.PublicKey, error) {
	var kp pc.PublicKey

	if k == nil {
		return kp, ErrUnsupportedKey{KeyType: "<nil>"}
	}

	switch k.Type() {
	case ed25519.KeyType:
		kp = pc.PublicKey{
			Sum: &pc.PublicKey_Ed25519{
				Ed25519: k.Bytes(),
			},
		}
	case secp256k1.KeyType:
		kp = pc.PublicKey{
			Sum: &pc.PublicKey_Secp256K1{
				Secp256K1: k.Bytes(),
			},
		}
	case bls12381.KeyType:
		if !bls12381.Enabled {
			return kp, ErrUnsupportedKey{KeyType: bls12381.KeyType}
		}

		kp = pc.PublicKey{
			Sum: &pc.PublicKey_Bls12381{
				Bls12381: k.Bytes(),
			},
		}
	case secp256k1eth.PubKey:
		kp = pc.PublicKey{
			Sum: &pc.PublicKey_Secp256K1Eth{
				Secp256K1Eth: k,
			},
		}
	default:
		return kp, ErrUnsupportedKey{KeyType: k.Type()}
	}
	return kp, nil
}

// PubKeyFromProto takes a protobuf Pubkey and transforms it to a
// crypto.Pubkey. It returns ErrUnsupportedKey if the pubkey type is
// unsupported or ErrInvalidKeyLen if the key length is invalid.
func PubKeyFromProto(k pc.PublicKey) (crypto.PubKey, error) {
	switch k := k.Sum.(type) {
	case *pc.PublicKey_Ed25519:
		if len(k.Ed25519) != ed25519.PubKeySize {
			return nil, ErrInvalidKeyLen{
				Key:  k,
				Got:  len(k.Ed25519),
				Want: ed25519.PubKeySize,
			}
		}
		pk := make(ed25519.PubKey, ed25519.PubKeySize)
		copy(pk, k.Ed25519)
		return pk, nil
	case *pc.PublicKey_Secp256K1:
		if len(k.Secp256K1) != secp256k1.PubKeySize {
			return nil, ErrInvalidKeyLen{
				Key:  k,
				Got:  len(k.Secp256K1),
				Want: secp256k1.PubKeySize,
			}
		}
		pk := make(secp256k1.PubKey, secp256k1.PubKeySize)
		copy(pk, k.Secp256K1)
		return pk, nil
	case *pc.PublicKey_Bls12381:
		if !bls12381.Enabled {
			return nil, ErrUnsupportedKey{KeyType: bls12381.KeyType}
		}

		if len(k.Bls12381) != bls12381.PubKeySize {
			return nil, ErrInvalidKeyLen{
				Key:  k,
				Got:  len(k.Bls12381),
				Want: bls12381.PubKeySize,
			}
		}
<<<<<<< HEAD
		pk := make(bls12381.PubKey, bls12381.PubKeySize)
		copy(pk, k.Bls12381)
		return pk, nil
	case *pc.PublicKey_Secp256K1Eth:
		if len(k.Secp256K1Eth) != secp256k1eth.PubKeySize {
			return nil, ErrInvalidKeyLen{
				Key:  k,
				Got:  len(k.Secp256K1Eth),
				Want: secp256k1eth.PubKeySize,
			}
		}
		pk := make(secp256k1eth.PubKey, secp256k1eth.PubKeySize)
		copy(pk, k.Secp256K1Eth)
		return pk, nil
=======
		return bls12381.NewPublicKeyFromBytes(k.Bls12381)
>>>>>>> f911be3f
	default:
		kt := reflect.TypeOf(k)
		if kt == nil {
			return nil, ErrUnsupportedKey{KeyType: "<nil>"}
		} else {
			return nil, ErrUnsupportedKey{KeyType: kt.String()}
		}
	}
}

// PubKeyFromTypeAndBytes builds a crypto.PubKey from the given type and bytes.
// It returns ErrUnsupportedKey if the pubkey type is unsupported or
// ErrInvalidKeyLen if the key length is invalid.
func PubKeyFromTypeAndBytes(pkType string, bytes []byte) (crypto.PubKey, error) {
	var pubKey crypto.PubKey
	switch pkType {
	case ed25519.KeyType:
		if len(bytes) != ed25519.PubKeySize {
			return nil, ErrInvalidKeyLen{
				Key:  pkType,
				Got:  len(bytes),
				Want: ed25519.PubKeySize,
			}
		}

		pk := make(ed25519.PubKey, ed25519.PubKeySize)
		copy(pk, bytes)
		pubKey = pk
	case secp256k1.KeyType:
		if len(bytes) != secp256k1.PubKeySize {
			return nil, ErrInvalidKeyLen{
				Key:  pkType,
				Got:  len(bytes),
				Want: secp256k1.PubKeySize,
			}
		}

		pk := make(secp256k1.PubKey, secp256k1.PubKeySize)
		copy(pk, bytes)
		pubKey = pk
	case bls12381.KeyType:
		if !bls12381.Enabled {
			return nil, ErrUnsupportedKey{KeyType: pkType}
		}

		if len(bytes) != bls12381.PubKeySize {
			return nil, ErrInvalidKeyLen{
				Key:  pkType,
				Got:  len(bytes),
				Want: bls12381.PubKeySize,
			}
		}

<<<<<<< HEAD
		pk := make(bls12381.PubKey, bls12381.PubKeySize)
		copy(pk, bytes)
		pubKey = pk
	case secp256k1eth.KeyType:
		if len(bytes) != secp256k1eth.PubKeySize {
			return nil, ErrInvalidKeyLen{
				Key:  pkType,
				Got:  len(bytes),
				Want: secp256k1eth.PubKeySize,
			}
		}

		pk := make(secp256k1eth.PubKey, secp256k1eth.PubKeySize)
		copy(pk, bytes)
		pubKey = pk
=======
		return bls12381.NewPublicKeyFromBytes(bytes)
>>>>>>> f911be3f
	default:
		return nil, ErrUnsupportedKey{KeyType: pkType}
	}
	return pubKey, nil
}<|MERGE_RESOLUTION|>--- conflicted
+++ resolved
@@ -76,10 +76,10 @@
 				Bls12381: k.Bytes(),
 			},
 		}
-	case secp256k1eth.PubKey:
+	case secp256k1eth.KeyType:
 		kp = pc.PublicKey{
 			Sum: &pc.PublicKey_Secp256K1Eth{
-				Secp256K1Eth: k,
+				Secp256K1Eth: k.Bytes(),
 			},
 		}
 	default:
@@ -127,10 +127,7 @@
 				Want: bls12381.PubKeySize,
 			}
 		}
-<<<<<<< HEAD
-		pk := make(bls12381.PubKey, bls12381.PubKeySize)
-		copy(pk, k.Bls12381)
-		return pk, nil
+		return bls12381.NewPublicKeyFromBytes(k.Bls12381)
 	case *pc.PublicKey_Secp256K1Eth:
 		if len(k.Secp256K1Eth) != secp256k1eth.PubKeySize {
 			return nil, ErrInvalidKeyLen{
@@ -142,9 +139,6 @@
 		pk := make(secp256k1eth.PubKey, secp256k1eth.PubKeySize)
 		copy(pk, k.Secp256K1Eth)
 		return pk, nil
-=======
-		return bls12381.NewPublicKeyFromBytes(k.Bls12381)
->>>>>>> f911be3f
 	default:
 		kt := reflect.TypeOf(k)
 		if kt == nil {
@@ -198,10 +192,7 @@
 			}
 		}
 
-<<<<<<< HEAD
-		pk := make(bls12381.PubKey, bls12381.PubKeySize)
-		copy(pk, bytes)
-		pubKey = pk
+		return bls12381.NewPublicKeyFromBytes(bytes)
 	case secp256k1eth.KeyType:
 		if len(bytes) != secp256k1eth.PubKeySize {
 			return nil, ErrInvalidKeyLen{
@@ -214,9 +205,6 @@
 		pk := make(secp256k1eth.PubKey, secp256k1eth.PubKeySize)
 		copy(pk, bytes)
 		pubKey = pk
-=======
-		return bls12381.NewPublicKeyFromBytes(bytes)
->>>>>>> f911be3f
 	default:
 		return nil, ErrUnsupportedKey{KeyType: pkType}
 	}
