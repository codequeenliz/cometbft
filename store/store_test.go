--- conflicted
+++ resolved
@@ -556,16 +556,13 @@
 	assert.EqualValues(t, 0, bs.Height())
 	assert.EqualValues(t, 0, bs.Size())
 
-<<<<<<< HEAD
-	pruningService := sm.NewPruner(stateStore, bs, is, log.TestingLogger(), sm.PrunerInterval(time.Second*2))
-=======
 	pruningService := sm.NewPruner(
 		stateStore,
 		bs,
+		is,
 		log.TestingLogger(),
 		sm.WithPrunerInterval(time.Second*2),
 	)
->>>>>>> bf2d0aa8
 
 	err := pruningService.SetApplicationRetainHeight(1)
 	require.Error(t, err)
