package types

import (
	"testing"
	"time"

	"github.com/stretchr/testify/assert"
	abci "github.com/tendermint/tendermint/abci/types"
	crypto "github.com/tendermint/tendermint/crypto"
	"github.com/tendermint/tendermint/crypto/ed25519"
	"github.com/tendermint/tendermint/crypto/secp256k1"
)

func TestABCIPubKey(t *testing.T) {
	pkEd := ed25519.GenPrivKeyEd25519().PubKey()
	pkSecp := secp256k1.GenPrivKeySecp256k1().PubKey()
	testABCIPubKey(t, pkEd, ABCIPubKeyTypeEd25519)
	testABCIPubKey(t, pkSecp, ABCIPubKeyTypeSecp256k1)
}

func testABCIPubKey(t *testing.T, pk crypto.PubKey, typeStr string) {
	abciPubKey := TM2PB.PubKey(pk)
	pk2, err := PB2TM.PubKey(abciPubKey)
	assert.Nil(t, err)
	assert.Equal(t, pk, pk2)
}

func TestABCIValidators(t *testing.T) {
	pkEd := ed25519.GenPrivKeyEd25519().PubKey()

	// correct validator
	tmValExpected := &Validator{
		Address:     pkEd.Address(),
		PubKey:      pkEd,
		VotingPower: 10,
	}

	tmVal := &Validator{
		Address:     pkEd.Address(),
		PubKey:      pkEd,
		VotingPower: 10,
	}

	abciVal := TM2PB.Validator(tmVal)
	tmVals, err := PB2TM.Validators([]abci.Validator{abciVal})
	assert.Nil(t, err)
	assert.Equal(t, tmValExpected, tmVals[0])

	abciVals := TM2PB.Validators(NewValidatorSet(tmVals))
	assert.Equal(t, []abci.Validator{abciVal}, abciVals)

	// val with address
	tmVal.Address = pkEd.Address()

	abciVal = TM2PB.Validator(tmVal)
	tmVals, err = PB2TM.Validators([]abci.Validator{abciVal})
	assert.Nil(t, err)
	assert.Equal(t, tmValExpected, tmVals[0])

	// val with incorrect address
	abciVal = TM2PB.Validator(tmVal)
	abciVal.Address = []byte("incorrect!")
	tmVals, err = PB2TM.Validators([]abci.Validator{abciVal})
	assert.NotNil(t, err)
	assert.Nil(t, tmVals)
}

func TestABCIConsensusParams(t *testing.T) {
	cp := DefaultConsensusParams()
	cp.EvidenceParams.MaxAge = 0 // TODO add this to ABCI
	abciCP := TM2PB.ConsensusParams(cp)
	cp2 := PB2TM.ConsensusParams(abciCP)

	assert.Equal(t, *cp, cp2)
}

func TestABCIHeader(t *testing.T) {
	header := &Header{
		Height: int64(3),
		Time:   time.Now(),
		NumTxs: int64(10),
	}
	abciHeader := TM2PB.Header(header)

	assert.Equal(t, int64(3), abciHeader.Height)
}

func TestABCIEvidence(t *testing.T) {
	val := NewMockPV()
	blockID := makeBlockID("blockhash", 1000, "partshash")
	blockID2 := makeBlockID("blockhash2", 1000, "partshash")
	const chainID = "mychain"
	ev := &DuplicateVoteEvidence{
		PubKey: val.GetPubKey(),
		VoteA:  makeVote(val, chainID, 0, 10, 2, 1, blockID),
		VoteB:  makeVote(val, chainID, 0, 10, 2, 1, blockID2),
	}
	abciEv := TM2PB.Evidence(
		ev,
		NewValidatorSet([]*Validator{NewValidator(val.GetPubKey(), 10)}),
		time.Now(),
	)

	assert.Equal(t, "duplicate/vote", abciEv.Type)
}

type pubKeyEddie struct{}

func (pubKeyEddie) Address() Address                                  { return []byte{} }
func (pubKeyEddie) Bytes() []byte                                     { return []byte{} }
func (pubKeyEddie) VerifyBytes(msg []byte, sig crypto.Signature) bool { return false }
func (pubKeyEddie) Equals(crypto.PubKey) bool                         { return false }

func TestABCIValidatorFromPubKeyAndPower(t *testing.T) {
<<<<<<< HEAD
	pubkey := ed25519.GenPrivKeyEd25519().PubKey()
=======
	pubkey := crypto.GenPrivKeyEd25519().PubKey()
>>>>>>> 40342bfa

	abciVal := TM2PB.ValidatorFromPubKeyAndPower(pubkey, 10)
	assert.Equal(t, int64(10), abciVal.Power)

	assert.Panics(t, func() { TM2PB.ValidatorFromPubKeyAndPower(nil, 10) })
	assert.Panics(t, func() { TM2PB.ValidatorFromPubKeyAndPower(pubKeyEddie{}, 10) })
}<|MERGE_RESOLUTION|>--- conflicted
+++ resolved
@@ -6,7 +6,7 @@
 
 	"github.com/stretchr/testify/assert"
 	abci "github.com/tendermint/tendermint/abci/types"
-	crypto "github.com/tendermint/tendermint/crypto"
+	"github.com/tendermint/tendermint/crypto"
 	"github.com/tendermint/tendermint/crypto/ed25519"
 	"github.com/tendermint/tendermint/crypto/secp256k1"
 )
@@ -112,11 +112,7 @@
 func (pubKeyEddie) Equals(crypto.PubKey) bool                         { return false }
 
 func TestABCIValidatorFromPubKeyAndPower(t *testing.T) {
-<<<<<<< HEAD
 	pubkey := ed25519.GenPrivKeyEd25519().PubKey()
-=======
-	pubkey := crypto.GenPrivKeyEd25519().PubKey()
->>>>>>> 40342bfa
 
 	abciVal := TM2PB.ValidatorFromPubKeyAndPower(pubkey, 10)
 	assert.Equal(t, int64(10), abciVal.Power)
