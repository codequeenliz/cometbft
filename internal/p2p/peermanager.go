--- conflicted
+++ resolved
@@ -145,14 +145,9 @@
 	// persistentPeers provides fast PersistentPeers lookups. It is built
 	// by optimize().
 	persistentPeers map[types.NodeID]bool
-<<<<<<< HEAD
 
 	// Peer Metrics
 	Metrics *Metrics
-	// Logger
-	Logger log.Logger
-=======
->>>>>>> 979a6a1b
 }
 
 // Validate validates the options.
@@ -307,11 +302,7 @@
 		rand:       rand.New(rand.NewSource(time.Now().UnixNano())), // nolint:gosec
 		dialWaker:  tmsync.NewWaker(),
 		evictWaker: tmsync.NewWaker(),
-<<<<<<< HEAD
 		metrics:    NopMetrics(),
-		logger:     log.NewNopLogger(),
-=======
->>>>>>> 979a6a1b
 
 		store:         store,
 		dialing:       map[types.NodeID]bool{},
@@ -322,17 +313,11 @@
 		evicting:      map[types.NodeID]bool{},
 		subscriptions: map[*PeerUpdates]*PeerUpdates{},
 	}
-<<<<<<< HEAD
 
 	if options.Metrics != nil {
 		peerManager.metrics = options.Metrics
 	}
-	if options.Logger != nil {
-		peerManager.logger = options.Logger
-	}
-
-=======
->>>>>>> 979a6a1b
+
 	if err = peerManager.configurePeers(); err != nil {
 		return nil, err
 	}
