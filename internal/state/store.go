--- conflicted
+++ resolved
@@ -5,12 +5,9 @@
 	"errors"
 	"fmt"
 	"time"
-<<<<<<< HEAD
-=======
 
 	"github.com/cosmos/gogoproto/proto"
 	"github.com/go-kit/kit/metrics"
->>>>>>> c00247c4
 
 	dbm "github.com/cometbft/cometbft-db"
 	"github.com/go-kit/kit/metrics"
@@ -21,11 +18,7 @@
 	cmtos "github.com/cometbft/cometbft/internal/os"
 	cmtmath "github.com/cometbft/cometbft/libs/math"
 	"github.com/cometbft/cometbft/types"
-<<<<<<< HEAD
-	"github.com/cosmos/gogoproto/proto"
 	"github.com/google/orderedcode"
-=======
->>>>>>> c00247c4
 )
 
 const (
@@ -149,13 +142,10 @@
 	// height.
 	DiscardABCIResponses bool
 
-<<<<<<< HEAD
-=======
 	Compact bool
 
 	CompactionInterval int64
 
->>>>>>> c00247c4
 	// Metrics defines the metrics collector to use for the state store.
 	// if none is specified then a NopMetrics collector is used.
 	Metrics *Metrics
@@ -173,21 +163,6 @@
 
 // NewStore creates the dbStore of the state pkg.
 func NewStore(db dbm.DB, options StoreOptions) Store {
-<<<<<<< HEAD
-	m := NopMetrics()
-	if options.Metrics != nil {
-		m = options.Metrics
-	}
-	return dbStore{
-		db:           db,
-		metrics:      m,
-		StoreOptions: options,
-	}
-}
-
-func (store dbStore) Compact(height int64) error {
-	return store.db.Compact(validatorsKey(height-2000), validatorsKey(height))
-=======
 	if options.Metrics == nil {
 		options.Metrics = NopMetrics()
 	}
@@ -195,17 +170,12 @@
 		db:           db,
 		StoreOptions: options,
 	}
->>>>>>> c00247c4
 }
 
 // LoadStateFromDBOrGenesisFile loads the most recent state from the database,
 // or creates a new one from the given genesisFilePath.
 func (store dbStore) LoadFromDBOrGenesisFile(genesisFilePath string) (State, error) {
-<<<<<<< HEAD
-	defer addTimeSample(store.metrics.StoreAccessDurationSeconds.With("method", "load_from_db_or_genesis_file"), time.Now())()
-=======
 	defer addTimeSample(store.StoreOptions.Metrics.StoreAccessDurationSeconds.With("method", "load_from_db_or_genesis_file"), time.Now())()
->>>>>>> c00247c4
 	state, err := store.Load()
 	if err != nil {
 		return State{}, err
@@ -224,11 +194,7 @@
 // LoadStateFromDBOrGenesisDoc loads the most recent state from the database,
 // or creates a new one from the given genesisDoc.
 func (store dbStore) LoadFromDBOrGenesisDoc(genesisDoc *types.GenesisDoc) (State, error) {
-<<<<<<< HEAD
-	defer addTimeSample(store.metrics.StoreAccessDurationSeconds.With("method", "load_from_db_or_genesis_doc"), time.Now())()
-=======
 	defer addTimeSample(store.StoreOptions.Metrics.StoreAccessDurationSeconds.With("method", "load_from_db_or_genesis_doc"), time.Now())()
->>>>>>> c00247c4
 	state, err := store.Load()
 	if err != nil {
 		return State{}, err
@@ -314,12 +280,9 @@
 		state.LastHeightConsensusParamsChanged, state.ConsensusParams, batch); err != nil {
 		return err
 	}
-<<<<<<< HEAD
-=======
 
 	// Counting the amount of time taken to marshall the state.
 	// In case the state is big this can impact the metrics reporting
->>>>>>> c00247c4
 	stateMarshallTime := time.Now()
 	stateBytes := state.Bytes()
 	stateMarshallDiff := time.Since(stateMarshallTime).Seconds()
@@ -330,11 +293,7 @@
 	if err := batch.WriteSync(); err != nil {
 		panic(err)
 	}
-<<<<<<< HEAD
-	store.metrics.StoreAccessDurationSeconds.With("method", "save").Observe(time.Since(start).Seconds() - stateMarshallDiff)
-=======
 	store.StoreOptions.Metrics.StoreAccessDurationSeconds.With("method", "save").Observe(time.Since(start).Seconds() - stateMarshallDiff)
->>>>>>> c00247c4
 	return nil
 }
 
@@ -348,11 +307,7 @@
 		}
 	}(batch)
 	height := state.LastBlockHeight + 1
-<<<<<<< HEAD
-	defer addTimeSample(store.metrics.StoreAccessDurationSeconds.With("method", "bootstrap"), time.Now())()
-=======
 	defer addTimeSample(store.StoreOptions.Metrics.StoreAccessDurationSeconds.With("method", "bootstrap"), time.Now())()
->>>>>>> c00247c4
 	if height == 1 {
 		height = state.InitialHeight
 	}
@@ -395,13 +350,8 @@
 // encoding not preserving ordering: https://github.com/tendermint/tendermint/issues/4567
 // This will cause some old states to be left behind when doing incremental partial prunes,
 // specifically older checkpoints and LastHeightChanged targets.
-<<<<<<< HEAD
-func (store dbStore) PruneStates(from int64, to int64, evidenceThresholdHeight int64) error {
-	defer addTimeSample(store.metrics.StoreAccessDurationSeconds.With("method", "prune_states"), time.Now())()
-=======
 func (store dbStore) PruneStates(from int64, to int64, evidenceThresholdHeight int64, previosulyPrunedStates uint64) (uint64, error) {
 	defer addTimeSample(store.StoreOptions.Metrics.StoreAccessDurationSeconds.With("method", "prune_states"), time.Now())()
->>>>>>> c00247c4
 	if from <= 0 || to <= 0 {
 		return 0, fmt.Errorf("from height %v and to height %v must be greater than 0", from, to)
 	}
@@ -528,15 +478,6 @@
 		return pruned, err
 	}
 
-<<<<<<< HEAD
-	// if to%1000 == 0 || pruned > 1000 {
-	// 	err := store.db.Compact(nil, nil)
-	// 	if err != nil {
-	// 		return err
-	// 	}
-	// }
-	return nil
-=======
 	// We do not want to panic or interrupt consensus on compaction failure
 	if store.StoreOptions.Compact && previosulyPrunedStates+pruned >= uint64(store.StoreOptions.CompactionInterval) {
 		// When the range is nil,nil, the database will try to compact
@@ -547,18 +488,12 @@
 
 	store.StoreOptions.Metrics.StoreAccessDurationSeconds.With("method", "pruning_load_validator_info").Observe(elapsedTime)
 	return pruned, err
->>>>>>> c00247c4
 }
 
 // PruneABCIResponses attempts to prune all ABCI responses up to, but not
 // including, the given height. On success, returns the number of heights
 // pruned and the new retain height.
-<<<<<<< HEAD
-func (store dbStore) PruneABCIResponses(targetRetainHeight int64) (int64, int64, error) {
-	defer addTimeSample(store.metrics.StoreAccessDurationSeconds.With("method", "prune_abci_responses"), time.Now())()
-=======
 func (store dbStore) PruneABCIResponses(targetRetainHeight int64, forceCompact bool) (int64, int64, error) {
->>>>>>> c00247c4
 	if store.DiscardABCIResponses {
 		return 0, 0, nil
 	}
@@ -628,14 +563,9 @@
 	if store.DiscardABCIResponses {
 		return nil, ErrFinalizeBlockResponsesNotPersisted
 	}
-<<<<<<< HEAD
+
 	start := time.Now()
 	buf, err := store.db.Get(abciResponsesKey(height))
-=======
-
-	start := time.Now()
-	buf, err := store.db.Get(calcABCIResponsesKey(height))
->>>>>>> c00247c4
 	if err != nil {
 		return nil, err
 	}
@@ -677,16 +607,7 @@
 // method on the application but crashed before persisting the results.
 func (store dbStore) LoadLastFinalizeBlockResponse(height int64) (*abci.FinalizeBlockResponse, error) {
 	start := time.Now()
-<<<<<<< HEAD
-	bz, err := store.db.Get(lastABCIResponseKey)
-	if err != nil {
-		return nil, err
-	}
-	addTimeSample(store.metrics.StoreAccessDurationSeconds.With("method", "load_last_abci_response"), start)()
-	if len(bz) == 0 {
-		return nil, errors.New("no last ABCI response has been persisted")
-=======
-	buf, err := store.db.Get(calcABCIResponsesKey(height))
+	buf, err := store.db.Get(abciResponsesKey(height))
 	if err != nil {
 		return nil, err
 	}
@@ -717,7 +638,6 @@
 		}
 		// END OF DEPRECATED lastABCIResponseKey
 		return nil, fmt.Errorf("expected last ABCI responses at height %d, but none are found", height)
->>>>>>> c00247c4
 	}
 	resp := new(abci.FinalizeBlockResponse)
 	err = resp.Unmarshal(buf)
@@ -744,24 +664,9 @@
 	}
 	resp.TxResults = dtxs
 
-<<<<<<< HEAD
-	// If the flag is false then we save the ABCIResponse. This can be used for the /BlockResults
-	// query or to reindex an event using the command line.
-	if !store.DiscardABCIResponses {
-		bz, err := resp.Marshal()
-		if err != nil {
-			return err
-		}
-		start := time.Now()
-		if err := store.db.Set(abciResponsesKey(height), bz); err != nil {
-			return err
-		}
-		addTimeSample(store.metrics.StoreAccessDurationSeconds.With("method", "save_abci_responses"), start)()
-=======
 	bz, err := resp.Marshal()
 	if err != nil {
 		return err
->>>>>>> c00247c4
 	}
 
 	// Save the ABCI response.
@@ -770,11 +675,11 @@
 	// If `store.DiscardABCIResponses` is true, then we delete the previous ABCI response.
 	start := time.Now()
 	if store.DiscardABCIResponses && height > 1 {
-		if err := store.db.Delete(calcABCIResponsesKey(height - 1)); err != nil {
+		if err := store.db.Delete(abciResponsesKey(height - 1)); err != nil {
 			return err
 		}
 	}
-	if err := store.db.SetSync(calcABCIResponsesKey(height), bz); err != nil {
+	if err := store.db.SetSync(abciResponsesKey(height), bz); err != nil {
 		return err
 	}
 	addTimeSample(store.StoreOptions.Metrics.StoreAccessDurationSeconds.With("method", "save_abci_responses"), start)()
@@ -871,20 +776,11 @@
 // LoadValidators loads the ValidatorSet for a given height.
 // Returns ErrNoValSetForHeight if the validator set can't be found for this height.
 func (store dbStore) LoadValidators(height int64) (*types.ValidatorSet, error) {
-<<<<<<< HEAD
-	start := time.Now()
-	valInfo, err := loadValidatorsInfo(store.db, height)
-=======
 	valInfo, elapsedTime, err := loadValidatorsInfo(store.db, height)
->>>>>>> c00247c4
 	if err != nil {
 		return nil, ErrNoValSetForHeight{height}
 	}
 	// (WARN) This includes time to unmarshal the validator info
-<<<<<<< HEAD
-	addTimeSample(store.metrics.StoreAccessDurationSeconds.With("method", "load_validators"), start)()
-=======
->>>>>>> c00247c4
 	if valInfo.ValidatorSet == nil {
 		lastStoredHeight := lastStoredHeightFor(height, valInfo.LastHeightChanged)
 		valInfo2, tmpTime, err := loadValidatorsInfo(store.db, lastStoredHeight)
@@ -927,14 +823,9 @@
 }
 
 // CONTRACT: Returned ValidatorsInfo can be mutated.
-<<<<<<< HEAD
-func loadValidatorsInfo(db dbm.DB, height int64) (*cmtstate.ValidatorsInfo, error) {
-	buf, err := db.Get(validatorsKey(height))
-=======
 func loadValidatorsInfo(db dbm.DB, height int64) (*cmtstate.ValidatorsInfo, float64, error) {
 	start := time.Now()
-	buf, err := db.Get(calcValidatorsKey(height))
->>>>>>> c00247c4
+	buf, err := db.Get(validatorsKey(height))
 	if err != nil {
 		return nil, 0, err
 	}
@@ -984,19 +875,11 @@
 		return err
 	}
 	start := time.Now()
-<<<<<<< HEAD
 	err = batch.Set(validatorsKey(height), bz)
 	if err != nil {
 		return err
 	}
-	defer addTimeSample(store.metrics.StoreAccessDurationSeconds.With("method", "saveValidatorsInfo"), start)()
-=======
-	err = batch.Set(calcValidatorsKey(height), bz)
-	if err != nil {
-		return err
-	}
 	defer addTimeSample(store.StoreOptions.Metrics.StoreAccessDurationSeconds.With("method", "saveValidatorsInfo"), start)()
->>>>>>> c00247c4
 
 	return nil
 }
@@ -1035,12 +918,7 @@
 
 func (store dbStore) loadConsensusParamsInfo(height int64) (*cmtstate.ConsensusParamsInfo, error) {
 	start := time.Now()
-<<<<<<< HEAD
-
 	buf, err := store.db.Get(consensusParamsKey(height))
-=======
-	buf, err := store.db.Get(calcConsensusParamsKey(height))
->>>>>>> c00247c4
 	if err != nil {
 		return nil, err
 	}
@@ -1151,11 +1029,7 @@
 }
 
 // addTimeSample returns a function that, when called, adds an observation to m.
-<<<<<<< HEAD
-// The observation added to m is the number of seconds ellapsed since addTimeSample
-=======
 // The observation added to m is the number of seconds elapsed since addTimeSample
->>>>>>> c00247c4
 // was initially called. addTimeSample is meant to be called in a defer to calculate
 // the amount of time a function takes to complete.
 func addTimeSample(m metrics.Histogram, start time.Time) func() {
