package state

import (
	"encoding/binary"
	"errors"
	"fmt"
	"time"

	"github.com/cosmos/gogoproto/proto"
	"github.com/go-kit/kit/metrics"

	dbm "github.com/cometbft/cometbft-db"
	abci "github.com/cometbft/cometbft/abci/types"
	cmtstate "github.com/cometbft/cometbft/api/cometbft/state/v1"
	cmtproto "github.com/cometbft/cometbft/api/cometbft/types/v1"
	cmtos "github.com/cometbft/cometbft/internal/os"
	cmtmath "github.com/cometbft/cometbft/libs/math"
	"github.com/cometbft/cometbft/types"
)

const (
	// persist validators every valSetCheckpointInterval blocks to avoid
	// LoadValidators taking too much time.
	// https://github.com/tendermint/tendermint/pull/3438
	// 100000 results in ~ 100ms to get 100 validators (see BenchmarkLoadValidators).
	valSetCheckpointInterval = 100000
)

var (
	ErrKeyNotFound        = errors.New("key not found")
	ErrInvalidHeightValue = errors.New("invalid height value")
)

//------------------------------------------------------------------------

func calcValidatorsKey(height int64) []byte {
	return []byte(fmt.Sprintf("validatorsKey:%v", height))
}

func calcConsensusParamsKey(height int64) []byte {
	return []byte(fmt.Sprintf("consensusParamsKey:%v", height))
}

func calcABCIResponsesKey(height int64) []byte {
	return []byte(fmt.Sprintf("abciResponsesKey:%v", height))
}

//----------------------

var (
	lastABCIResponseKey              = []byte("lastABCIResponseKey") // DEPRECATED
	lastABCIResponsesRetainHeightKey = []byte("lastABCIResponsesRetainHeight")
	offlineStateSyncHeight           = []byte("offlineStateSyncHeightKey")
)

//go:generate ../../scripts/mockery_generate.sh Store

// Store defines the state store interface
//
// It is used to retrieve current state and save and load ABCI responses,
// validators and consensus parameters.
type Store interface {
	// LoadFromDBOrGenesisFile loads the most recent state.
	// If the chain is new it will use the genesis file from the provided genesis file path as the current state.
	LoadFromDBOrGenesisFile(filepath string) (State, error)
	// LoadFromDBOrGenesisDoc loads the most recent state.
	// If the chain is new it will use the genesis doc as the current state.
	LoadFromDBOrGenesisDoc(doc *types.GenesisDoc) (State, error)
	// Load loads the current state of the blockchain
	Load() (State, error)
	// LoadValidators loads the validator set at a given height
	LoadValidators(height int64) (*types.ValidatorSet, error)
	// LoadFinalizeBlockResponse loads the abciResponse for a given height
	LoadFinalizeBlockResponse(height int64) (*abci.FinalizeBlockResponse, error)
	// LoadLastABCIResponse loads the last abciResponse for a given height
	LoadLastFinalizeBlockResponse(height int64) (*abci.FinalizeBlockResponse, error)
	// LoadConsensusParams loads the consensus params for a given height
	LoadConsensusParams(height int64) (types.ConsensusParams, error)
	// Save overwrites the previous state with the updated one
	Save(state State) error
	// SaveFinalizeBlockResponse saves ABCIResponses for a given height
	SaveFinalizeBlockResponse(height int64, res *abci.FinalizeBlockResponse) error
	// Bootstrap is used for bootstrapping state when not starting from a initial height.
	Bootstrap(state State) error
	// PruneStates takes the height from which to start pruning and which height stop at
	PruneStates(fromHeight, toHeight, evidenceThresholdHeight int64, previouslyPrunedStates uint64) (uint64, error)
	// PruneABCIResponses will prune all ABCI responses below the given height.
	PruneABCIResponses(targetRetainHeight int64, forceCompact bool) (int64, int64, error)
	// SaveApplicationRetainHeight persists the application retain height from the application
	SaveApplicationRetainHeight(height int64) error
	// GetApplicationRetainHeight returns the retain height set by the application
	GetApplicationRetainHeight() (int64, error)
	// SaveCompanionBlockRetainHeight saves the retain height set by the data companion
	SaveCompanionBlockRetainHeight(height int64) error
	// GetCompanionBlockRetainHeight returns the retain height set by the data companion
	GetCompanionBlockRetainHeight() (int64, error)
	// SaveABCIResRetainHeight persists the retain height for ABCI results set by the data companion
	SaveABCIResRetainHeight(height int64) error
	// GetABCIResRetainHeight returns the last saved retain height for ABCI results set by the data companion
	GetABCIResRetainHeight() (int64, error)
	// Saves the height at which the store is bootstrapped after out of band statesync
	SetOfflineStateSyncHeight(height int64) error
	// Gets the height at which the store is bootstrapped after out of band statesync
	GetOfflineStateSyncHeight() (int64, error)
	// Close closes the connection with the database
	Close() error
}

// dbStore wraps a db (github.com/cometbft/cometbft-db).
type dbStore struct {
	db dbm.DB

	metrics *Metrics

	HeightsPruned int64

	StoreOptions
}

type StoreOptions struct {
	// DiscardABCIResponses determines whether or not the store
	// retains all ABCIResponses. If DiscardABCIResponses is enabled,
	// the store will maintain only the response object from the latest
	// height.
	DiscardABCIResponses bool

<<<<<<< HEAD
	// Metrics defines the metrics collector to use for the state store.
	// if none is specified then a NopMetrics collector is used.
	Metrics *Metrics

	Compact bool

	CompactionInterval int64
=======
	Compact bool

	CompactionInterval int64

	// Metrics defines the metrics collector to use for the state store.
	// if none is specified then a NopMetrics collector is used.
	Metrics *Metrics
>>>>>>> c4d3f793
}

var _ Store = (*dbStore)(nil)

func IsEmpty(store dbStore) (bool, error) {
	state, err := store.Load()
	if err != nil {
		return false, err
	}
	return state.IsEmpty(), nil
}

// NewStore creates the dbStore of the state pkg.
func NewStore(db dbm.DB, options StoreOptions) Store {
<<<<<<< HEAD

=======
>>>>>>> c4d3f793
	if options.Metrics == nil {
		options.Metrics = NopMetrics()
	}
	return dbStore{
<<<<<<< HEAD
		db:            db,
		metrics:       options.Metrics,
		StoreOptions:  options,
		HeightsPruned: 0,
	}
}

func (store dbStore) Compact(height int64) error {
	return store.db.Compact(nil, nil)
=======
		db:           db,
		StoreOptions: options,
	}
>>>>>>> c4d3f793
}

// LoadStateFromDBOrGenesisFile loads the most recent state from the database,
// or creates a new one from the given genesisFilePath.
func (store dbStore) LoadFromDBOrGenesisFile(genesisFilePath string) (State, error) {
<<<<<<< HEAD
	defer addTimeSample(store.metrics.StoreAccessDurationSeconds.With("method", "load_from_db_or_genesis_file"), time.Now())()
=======
	defer addTimeSample(store.StoreOptions.Metrics.StoreAccessDurationSeconds.With("method", "load_from_db_or_genesis_file"), time.Now())()
>>>>>>> c4d3f793
	state, err := store.Load()
	if err != nil {
		return State{}, err
	}
	if state.IsEmpty() {
		var err error
		state, err = MakeGenesisStateFromFile(genesisFilePath)
		if err != nil {
			return state, err
		}
	}

	return state, nil
}

// LoadStateFromDBOrGenesisDoc loads the most recent state from the database,
// or creates a new one from the given genesisDoc.
func (store dbStore) LoadFromDBOrGenesisDoc(genesisDoc *types.GenesisDoc) (State, error) {
<<<<<<< HEAD
	defer addTimeSample(store.metrics.StoreAccessDurationSeconds.With("method", "load_from_db_or_genesis_doc"), time.Now())()
=======
	defer addTimeSample(store.StoreOptions.Metrics.StoreAccessDurationSeconds.With("method", "load_from_db_or_genesis_doc"), time.Now())()
>>>>>>> c4d3f793
	state, err := store.Load()
	if err != nil {
		return State{}, err
	}

	if state.IsEmpty() {
		var err error
		state, err = MakeGenesisState(genesisDoc)
		if err != nil {
			return state, err
		}
	}

	return state, nil
}

// LoadState loads the State from the database.
func (store dbStore) Load() (State, error) {
	return store.loadState(stateKey)
}

func (store dbStore) loadState(key []byte) (state State, err error) {
	start := time.Now()
	buf, err := store.db.Get(key)
	if err != nil {
		return state, err
	}

	addTimeSample(store.StoreOptions.Metrics.StoreAccessDurationSeconds.With("method", "load"), start)()

	if len(buf) == 0 {
		return state, nil
	}
	addTimeSample(store.metrics.StoreAccessDurationSeconds.With("method", "load"), start)()
	sp := new(cmtstate.State)

	err = proto.Unmarshal(buf, sp)
	if err != nil {
		// DATA HAS BEEN CORRUPTED OR THE SPEC HAS CHANGED
		cmtos.Exit(fmt.Sprintf(`LoadState: Data has been corrupted or its spec has changed:
		%v\n`, err))
	}

	sm, err := FromProto(sp)
	if err != nil {
		return state, err
	}
	return *sm, nil
}

// Save persists the State, the ValidatorsInfo, and the ConsensusParamsInfo to the database.
// This flushes the writes (e.g. calls SetSync).
func (store dbStore) Save(state State) error {
	return store.save(state, stateKey)
}

func (store dbStore) save(state State, key []byte) error {
	start := time.Now()

	batch := store.db.NewBatch()
	defer func(batch dbm.Batch) {
		err := batch.Close()
		if err != nil {
			panic(err)
		}
	}(batch)
	nextHeight := state.LastBlockHeight + 1
	// If first block, save validators for the block.
	if nextHeight == 1 {
		nextHeight = state.InitialHeight
		// This extra logic due to validator set changes being delayed 1 block.
		// It may get overwritten due to InitChain validator updates.
		if err := store.saveValidatorsInfo(nextHeight, nextHeight, state.Validators, batch); err != nil {
			return err
		}
	}
	// Save next validators.
	if err := store.saveValidatorsInfo(nextHeight+1, state.LastHeightValidatorsChanged, state.NextValidators, batch); err != nil {
		return err
	}
	// Save next consensus params.
	if err := store.saveConsensusParamsInfo(nextHeight,
		state.LastHeightConsensusParamsChanged, state.ConsensusParams, batch); err != nil {
		return err
	}
<<<<<<< HEAD
=======

	// Counting the amount of time taken to marshall the state.
	// In case the state is big this can impact the metrics reporting
>>>>>>> c4d3f793
	stateMarshallTime := time.Now()
	stateBytes := state.Bytes()
	stateMarshallDiff := time.Since(stateMarshallTime).Seconds()

	if err := batch.Set(key, stateBytes); err != nil {
		return err
	}
	if err := batch.WriteSync(); err != nil {
		panic(err)
	}
<<<<<<< HEAD
	store.metrics.StoreAccessDurationSeconds.With("method", "save").Observe(time.Since(start).Seconds() - stateMarshallDiff)
=======
	store.StoreOptions.Metrics.StoreAccessDurationSeconds.With("method", "save").Observe(time.Since(start).Seconds() - stateMarshallDiff)
>>>>>>> c4d3f793
	return nil
}

// BootstrapState saves a new state, used e.g. by state sync when starting from non-zero height.
func (store dbStore) Bootstrap(state State) error {
	batch := store.db.NewBatch()
	defer func(batch dbm.Batch) {
		err := batch.Close()
		if err != nil {
			panic(err)
		}
	}(batch)
	height := state.LastBlockHeight + 1
<<<<<<< HEAD
	defer addTimeSample(store.metrics.StoreAccessDurationSeconds.With("method", "bootstrap"), time.Now())()
=======
	defer addTimeSample(store.StoreOptions.Metrics.StoreAccessDurationSeconds.With("method", "bootstrap"), time.Now())()
>>>>>>> c4d3f793
	if height == 1 {
		height = state.InitialHeight
	}

	if height > 1 && !state.LastValidators.IsNilOrEmpty() {
		if err := store.saveValidatorsInfo(height-1, height-1, state.LastValidators, batch); err != nil {
			return err
		}
	}

	if err := store.saveValidatorsInfo(height, height, state.Validators, batch); err != nil {
		return err
	}

	if err := store.saveValidatorsInfo(height+1, height+1, state.NextValidators, batch); err != nil {
		return err
	}

	if err := store.saveConsensusParamsInfo(height,
		state.LastHeightConsensusParamsChanged, state.ConsensusParams, batch); err != nil {
		return err
	}

	if err := batch.Set(stateKey, state.Bytes()); err != nil {
		return err
	}

	if err := batch.WriteSync(); err != nil {
		panic(err)
	}

	return batch.Close()
}

// PruneStates deletes states between the given heights (including from, excluding to). It is not
// guaranteed to delete all states, since the last checkpointed state and states being pointed to by
// e.g. `LastHeightChanged` must remain. The state at to must also exist.
//
// The from parameter is necessary since we can't do a key scan in a performant way due to the key
// encoding not preserving ordering: https://github.com/tendermint/tendermint/issues/4567
// This will cause some old states to be left behind when doing incremental partial prunes,
// specifically older checkpoints and LastHeightChanged targets.
func (store dbStore) PruneStates(from int64, to int64, evidenceThresholdHeight int64, previosulyPrunedStates uint64) (uint64, error) {
<<<<<<< HEAD
	defer addTimeSample(store.metrics.StoreAccessDurationSeconds.With("method", "prune_states"), time.Now())()
=======
	defer addTimeSample(store.StoreOptions.Metrics.StoreAccessDurationSeconds.With("method", "prune_states"), time.Now())()
>>>>>>> c4d3f793
	if from <= 0 || to <= 0 {
		return 0, fmt.Errorf("from height %v and to height %v must be greater than 0", from, to)
	}
	if from >= to {
		return 0, fmt.Errorf("from height %v must be lower than to height %v", from, to)
	}

	valInfo, elapsedTime, err := loadValidatorsInfo(store.db, min(to, evidenceThresholdHeight))
	if err != nil {
		return 0, fmt.Errorf("validators at height %v not found: %w", to, err)
	}

	paramsInfo, err := store.loadConsensusParamsInfo(to)
	if err != nil {
		return 0, fmt.Errorf("consensus params at height %v not found: %w", to, err)
	}

	keepVals := make(map[int64]bool)
	if valInfo.ValidatorSet == nil {
		keepVals[valInfo.LastHeightChanged] = true
		keepVals[lastStoredHeightFor(to, valInfo.LastHeightChanged)] = true // keep last checkpoint too
	}
	keepParams := make(map[int64]bool)
	if paramsInfo.ConsensusParams.Equal(&cmtproto.ConsensusParams{}) {
		keepParams[paramsInfo.LastHeightChanged] = true
	}

	batch := store.db.NewBatch()
	defer batch.Close()
	pruned := uint64(0)

	// We have to delete in reverse order, to avoid deleting previous heights that have validator
	// sets and consensus params that we may need to retrieve.
	for h := to - 1; h >= from; h-- {
		// For heights we keep, we must make sure they have the full validator set or consensus
		// params, otherwise they will panic if they're retrieved directly (instead of
		// indirectly via a LastHeightChanged pointer).
		if keepVals[h] {
			v, tmpTime, err := loadValidatorsInfo(store.db, h)
			elapsedTime += tmpTime
			if err != nil || v.ValidatorSet == nil {
				vip, err := store.LoadValidators(h)
				if err != nil {
					return pruned, err
				}

				pvi, err := vip.ToProto()
				if err != nil {
					return pruned, err
				}

				v.ValidatorSet = pvi
				v.LastHeightChanged = h

				bz, err := v.Marshal()
				if err != nil {
					return pruned, err
				}
				err = batch.Set(calcValidatorsKey(h), bz)
				if err != nil {
					return pruned, err
				}
			}
		} else if h < evidenceThresholdHeight {
			err = batch.Delete(calcValidatorsKey(h))
			if err != nil {
				return pruned, err
			}
		}
		// else we keep the validator set because we might need
		// it later on for evidence verification

		if keepParams[h] {
			p, err := store.loadConsensusParamsInfo(h)
			if err != nil {
				return pruned, err
			}

			if p.ConsensusParams.Equal(&cmtproto.ConsensusParams{}) {
				params, err := store.LoadConsensusParams(h)
				if err != nil {
					return pruned, err
				}
				p.ConsensusParams = params.ToProto()

				p.LastHeightChanged = h
				bz, err := p.Marshal()
				if err != nil {
					return pruned, err
				}

				err = batch.Set(calcConsensusParamsKey(h), bz)
				if err != nil {
					return pruned, err
				}
			}
		} else {
			err = batch.Delete(calcConsensusParamsKey(h))
			if err != nil {
				return pruned, err
			}
		}

		err = batch.Delete(calcABCIResponsesKey(h))
		if err != nil {
			return pruned, err
		}
		pruned++

		// avoid batches growing too large by flushing to database regularly
		if pruned%1000 == 0 && pruned > 0 {
			err := batch.Write()
			if err != nil {
				return pruned, err
			}
			batch.Close()
			batch = store.db.NewBatch()
			defer batch.Close()
		}
	}

	err = batch.WriteSync()
	if err != nil {
		return pruned, err
	}

<<<<<<< HEAD
	store.metrics.StoreAccessDurationSeconds.With("method", "pruning_load_validator_info").Observe(elapsedTime)
=======
>>>>>>> c4d3f793
	// We do not want to panic or interrupt consensus on compaction failure
	if store.StoreOptions.Compact && previosulyPrunedStates+pruned >= uint64(store.StoreOptions.CompactionInterval) {
		// When the range is nil,nil, the database will try to compact
		// ALL levels. Another option is to set a predefined range of
		// specific keys.
		err = store.db.Compact(nil, nil)
	}

<<<<<<< HEAD
=======
	store.StoreOptions.Metrics.StoreAccessDurationSeconds.With("method", "pruning_load_validator_info").Observe(elapsedTime)
>>>>>>> c4d3f793
	return pruned, err
}

// PruneABCIResponses attempts to prune all ABCI responses up to, but not
// including, the given height. On success, returns the number of heights
// pruned and the new retain height.
<<<<<<< HEAD
func (store dbStore) PruneABCIResponses(targetRetainHeight int64) (int64, int64, error) {
	defer addTimeSample(store.metrics.StoreAccessDurationSeconds.With("method", "prune_abci_responses"), time.Now())()
=======
func (store dbStore) PruneABCIResponses(targetRetainHeight int64, forceCompact bool) (int64, int64, error) {
>>>>>>> c4d3f793
	if store.DiscardABCIResponses {
		return 0, 0, nil
	}
	defer addTimeSample(store.StoreOptions.Metrics.StoreAccessDurationSeconds.With("method", "prune_abci_responses"), time.Now())()
	lastRetainHeight, err := store.getLastABCIResponsesRetainHeight()
	if err != nil {
		return 0, 0, fmt.Errorf("failed to look up last ABCI responses retain height: %w", err)
	}
	if lastRetainHeight == 0 {
		lastRetainHeight = 1
	}

	batch := store.db.NewBatch()
	defer batch.Close()

	pruned := int64(0)
	batchPruned := int64(0)

	for h := lastRetainHeight; h < targetRetainHeight; h++ {
		if err := batch.Delete(calcABCIResponsesKey(h)); err != nil {
			return pruned, lastRetainHeight + pruned, fmt.Errorf("failed to delete ABCI responses at height %d: %w", h, err)
		}
		batchPruned++
		if batchPruned >= 1000 {
			if err := batch.Write(); err != nil {
				return pruned, lastRetainHeight + pruned, fmt.Errorf("failed to write ABCI responses deletion batch at height %d: %w", h, err)
			}
			batch.Close()

			pruned += batchPruned
			batchPruned = 0
			if err := store.setLastABCIResponsesRetainHeight(h); err != nil {
				return pruned, lastRetainHeight + pruned, fmt.Errorf("failed to set last ABCI responses retain height: %w", err)
			}

			batch = store.db.NewBatch()
			defer batch.Close()
		}
	}

	if err = batch.WriteSync(); err != nil {
		return pruned + batchPruned, targetRetainHeight, err
	}

	if forceCompact && store.Compact {
		if pruned+batchPruned >= store.CompactionInterval || targetRetainHeight-lastRetainHeight >= store.CompactionInterval {
			err = store.db.Compact(nil, nil)
		}
	}
	return pruned + batchPruned, targetRetainHeight, err
}

//------------------------------------------------------------------------

// TxResultsHash returns the root hash of a Merkle tree of
// ExecTxResulst responses (see ABCIResults.Hash)
//
// See merkle.SimpleHashFromByteSlices.
func TxResultsHash(txResults []*abci.ExecTxResult) []byte {
	return types.NewResults(txResults).Hash()
}

// LoadFinalizeBlockResponse loads the DiscardABCIResponses for the given height from the
// database. If the node has D set to true, ErrFinalizeBlockResponsesNotPersisted
// is persisted. If not found, ErrNoABCIResponsesForHeight is returned.
func (store dbStore) LoadFinalizeBlockResponse(height int64) (*abci.FinalizeBlockResponse, error) {
	if store.DiscardABCIResponses {
		return nil, ErrFinalizeBlockResponsesNotPersisted
	}

	start := time.Now()
	buf, err := store.db.Get(calcABCIResponsesKey(height))
	if err != nil {
		return nil, err
	}

	addTimeSample(store.StoreOptions.Metrics.StoreAccessDurationSeconds.With("method", "load_abci_responses"), start)()

	if len(buf) == 0 {
		return nil, ErrNoABCIResponsesForHeight{height}
	}
	addTimeSample(store.metrics.StoreAccessDurationSeconds.With("method", "load_abci_responses"), start)()

	resp := new(abci.FinalizeBlockResponse)
	err = resp.Unmarshal(buf)
	if err != nil {
		// The data might be of the legacy ABCI response type, so
		// we try to unmarshal that
		legacyResp := new(cmtstate.LegacyABCIResponses)
		rerr := legacyResp.Unmarshal(buf)
		if rerr != nil {
			cmtos.Exit(fmt.Sprintf(`LoadFinalizeBlockResponse: Data has been corrupted or its spec has
					changed: %v\n`, err))
		}
		// The state store contains the old format. Migrate to
		// the new FinalizeBlockResponse format. Note that the
		// new struct expects the AppHash which we don't have.
		return responseFinalizeBlockFromLegacy(legacyResp), nil
	}

	// TODO: ensure that buf is completely read.

	return resp, nil
}

// LoadLastFinalizeBlockResponses loads the FinalizeBlockResponses from the most recent height.
// The height parameter is used to ensure that the response corresponds to the latest height.
// If not, an error is returned.
//
// This method is used for recovering in the case that we called the Commit ABCI
// method on the application but crashed before persisting the results.
func (store dbStore) LoadLastFinalizeBlockResponse(height int64) (*abci.FinalizeBlockResponse, error) {
	start := time.Now()
<<<<<<< HEAD
	bz, err := store.db.Get(lastABCIResponseKey)
	if err != nil {
		return nil, err
	}
	addTimeSample(store.metrics.StoreAccessDurationSeconds.With("method", "load_last_abci_response"), start)()
	if len(bz) == 0 {
		return nil, errors.New("no last ABCI response has been persisted")
=======
	buf, err := store.db.Get(calcABCIResponsesKey(height))
	if err != nil {
		return nil, err
	}
	addTimeSample(store.StoreOptions.Metrics.StoreAccessDurationSeconds.With("method", "load_last_abci_response"), start)()
	if len(buf) == 0 {
		// DEPRECATED lastABCIResponseKey
		// It is possible if this is called directly after an upgrade that
		// `lastABCIResponseKey` contains the last ABCI responses.
		bz, err := store.db.Get(lastABCIResponseKey)
		if err == nil && len(bz) > 0 {
			info := new(cmtstate.ABCIResponsesInfo)
			err = info.Unmarshal(bz)
			if err != nil {
				cmtos.Exit(fmt.Sprintf(`LoadLastFinalizeBlockResponse: Data has been corrupted or its spec has changed: %v\n`, err))
			}
			// Here we validate the result by comparing its height to the expected height.
			if height != info.GetHeight() {
				return nil, fmt.Errorf("expected height %d but last stored abci responses was at height %d", height, info.GetHeight())
			}
			if info.FinalizeBlock == nil {
				// sanity check
				if info.LegacyAbciResponses == nil {
					panic("state store contains last abci response but it is empty")
				}
				return responseFinalizeBlockFromLegacy(info.LegacyAbciResponses), nil
			}
			return info.FinalizeBlock, nil
		}
		// END OF DEPRECATED lastABCIResponseKey
		return nil, fmt.Errorf("expected last ABCI responses at height %d, but none are found", height)
>>>>>>> c4d3f793
	}
	resp := new(abci.FinalizeBlockResponse)
	err = resp.Unmarshal(buf)
	if err != nil {
		cmtos.Exit(fmt.Sprintf(`LoadLastFinalizeBlockResponse: Data has been corrupted or its spec has changed: %v\n`, err))
	}
	return resp, nil
}

// SaveFinalizeBlockResponse persists the FinalizeBlockResponse to the database.
// This is useful in case we crash after app.Commit and before s.Save().
// Responses are indexed by height so they can also be loaded later to produce
// Merkle proofs.
//
// CONTRACT: height must be monotonically increasing every time this is called.
func (store dbStore) SaveFinalizeBlockResponse(height int64, resp *abci.FinalizeBlockResponse) error {
	var dtxs []*abci.ExecTxResult
	// strip nil values,
	for _, tx := range resp.TxResults {
		if tx != nil {
			dtxs = append(dtxs, tx)
		}
	}
	resp.TxResults = dtxs

<<<<<<< HEAD
	// If the flag is false then we save the ABCIResponse. This can be used for the /BlockResults
	// query or to reindex an event using the command line.
	if !store.DiscardABCIResponses {
		bz, err := resp.Marshal()
		if err != nil {
			return err
		}
		start := time.Now()
		if err := store.db.Set(calcABCIResponsesKey(height), bz); err != nil {
			return err
		}
		addTimeSample(store.metrics.StoreAccessDurationSeconds.With("method", "save_abci_responses"), start)()
=======
	bz, err := resp.Marshal()
	if err != nil {
		return err
>>>>>>> c4d3f793
	}

	// Save the ABCI response.
	//
	// We always save the last ABCI response for crash recovery.
	// If `store.DiscardABCIResponses` is true, then we delete the previous ABCI response.
	start := time.Now()
	if store.DiscardABCIResponses && height > 1 {
		if err := store.db.Delete(calcABCIResponsesKey(height - 1)); err != nil {
			return err
		}
	}
	if err := store.db.SetSync(calcABCIResponsesKey(height), bz); err != nil {
		return err
	}
	addTimeSample(store.StoreOptions.Metrics.StoreAccessDurationSeconds.With("method", "save_abci_responses"), start)()
	return nil
}

func (store dbStore) getValue(key []byte) ([]byte, error) {
	bz, err := store.db.Get(key)
	if err != nil {
		return nil, err
	}

	if len(bz) == 0 {
		return nil, ErrKeyNotFound
	}
	return bz, nil
}

// ApplicationRetainHeight.
func (store dbStore) SaveApplicationRetainHeight(height int64) error {
	return store.db.SetSync(AppRetainHeightKey, int64ToBytes(height))
}

func (store dbStore) GetApplicationRetainHeight() (int64, error) {
	buf, err := store.getValue(AppRetainHeightKey)
	if err != nil {
		return 0, err
	}
	height := int64FromBytes(buf)

	if height < 0 {
		return 0, ErrInvalidHeightValue
	}

	return height, nil
}

// DataCompanionRetainHeight.
func (store dbStore) SaveCompanionBlockRetainHeight(height int64) error {
	return store.db.SetSync(CompanionBlockRetainHeightKey, int64ToBytes(height))
}

func (store dbStore) GetCompanionBlockRetainHeight() (int64, error) {
	buf, err := store.getValue(CompanionBlockRetainHeightKey)
	if err != nil {
		return 0, err
	}
	height := int64FromBytes(buf)

	if height < 0 {
		return 0, ErrInvalidHeightValue
	}

	return height, nil
}

// DataCompanionRetainHeight.
func (store dbStore) SaveABCIResRetainHeight(height int64) error {
	return store.db.SetSync(ABCIResultsRetainHeightKey, int64ToBytes(height))
}

func (store dbStore) GetABCIResRetainHeight() (int64, error) {
	buf, err := store.getValue(ABCIResultsRetainHeightKey)
	if err != nil {
		return 0, err
	}
	height := int64FromBytes(buf)

	if height < 0 {
		return 0, ErrInvalidHeightValue
	}

	return height, nil
}

func (store dbStore) getLastABCIResponsesRetainHeight() (int64, error) {
	bz, err := store.getValue(lastABCIResponsesRetainHeightKey)
	if errors.Is(err, ErrKeyNotFound) {
		return 0, nil
	}
	height := int64FromBytes(bz)
	if height < 0 {
		return 0, ErrInvalidHeightValue
	}
	return height, nil
}

func (store dbStore) setLastABCIResponsesRetainHeight(height int64) error {
	return store.db.SetSync(lastABCIResponsesRetainHeightKey, int64ToBytes(height))
}

//-----------------------------------------------------------------------------

// LoadValidators loads the ValidatorSet for a given height.
// Returns ErrNoValSetForHeight if the validator set can't be found for this height.
func (store dbStore) LoadValidators(height int64) (*types.ValidatorSet, error) {
	valInfo, elapsedTime, err := loadValidatorsInfo(store.db, height)
	if err != nil {
		return nil, ErrNoValSetForHeight{height}
	}
	// (WARN) This includes time to unmarshal the validator info
	if valInfo.ValidatorSet == nil {
		lastStoredHeight := lastStoredHeightFor(height, valInfo.LastHeightChanged)
		valInfo2, tmpTime, err := loadValidatorsInfo(store.db, lastStoredHeight)
		elapsedTime += tmpTime
		if err != nil || valInfo2.ValidatorSet == nil {
			return nil,
				fmt.Errorf("couldn't find validators at height %d (height %d was originally requested): %w",
					lastStoredHeight,
					height,
					err,
				)
		}

		vs, err := types.ValidatorSetFromProto(valInfo2.ValidatorSet)
		if err != nil {
			return nil, err
		}

		vs.IncrementProposerPriority(cmtmath.SafeConvertInt32(height - lastStoredHeight)) // mutate
		vi2, err := vs.ToProto()
		if err != nil {
			return nil, err
		}

		valInfo2.ValidatorSet = vi2
		valInfo = valInfo2
	}

	vip, err := types.ValidatorSetFromProto(valInfo.ValidatorSet)
	if err != nil {
		return nil, err
	}
<<<<<<< HEAD
	store.metrics.StoreAccessDurationSeconds.With("method", "load_validators").Observe(elapsedTime)
=======
	store.StoreOptions.Metrics.StoreAccessDurationSeconds.With("method", "load_validators").Observe(elapsedTime)
>>>>>>> c4d3f793
	return vip, nil
}

func lastStoredHeightFor(height, lastHeightChanged int64) int64 {
	checkpointHeight := height - height%valSetCheckpointInterval
	return cmtmath.MaxInt64(checkpointHeight, lastHeightChanged)
}

// CONTRACT: Returned ValidatorsInfo can be mutated.
func loadValidatorsInfo(db dbm.DB, height int64) (*cmtstate.ValidatorsInfo, float64, error) {
	start := time.Now()
	buf, err := db.Get(calcValidatorsKey(height))
	if err != nil {
		return nil, 0, err
	}

	elapsedTime := time.Since(start).Seconds()

	if len(buf) == 0 {
		return nil, 0, errors.New("value retrieved from db is empty")
	}

	v := new(cmtstate.ValidatorsInfo)
	err = v.Unmarshal(buf)
	if err != nil {
		// DATA HAS BEEN CORRUPTED OR THE SPEC HAS CHANGED
		cmtos.Exit(fmt.Sprintf(`LoadValidators: Data has been corrupted or its spec has changed:
        %v\n`, err))
	}
	// TODO: ensure that buf is completely read.

	return v, elapsedTime, nil
}

// saveValidatorsInfo persists the validator set.
//
// `height` is the effective height for which the validator is responsible for
// signing. It should be called from s.Save(), right before the state itself is
// persisted.
func (store dbStore) saveValidatorsInfo(height, lastHeightChanged int64, valSet *types.ValidatorSet, batch dbm.Batch) error {
	if lastHeightChanged > height {
		return errors.New("lastHeightChanged cannot be greater than ValidatorsInfo height")
	}
	valInfo := &cmtstate.ValidatorsInfo{
		LastHeightChanged: lastHeightChanged,
	}
	// Only persist validator set if it was updated or checkpoint height (see
	// valSetCheckpointInterval) is reached.
	if height == lastHeightChanged || height%valSetCheckpointInterval == 0 {
		pv, err := valSet.ToProto()
		if err != nil {
			return err
		}
		valInfo.ValidatorSet = pv
	}

	bz, err := valInfo.Marshal()
	if err != nil {
		return err
	}
	start := time.Now()
	err = batch.Set(calcValidatorsKey(height), bz)
	if err != nil {
		return err
	}
<<<<<<< HEAD
	defer addTimeSample(store.metrics.StoreAccessDurationSeconds.With("method", "saveValidatorsInfo"), start)()
=======
	defer addTimeSample(store.StoreOptions.Metrics.StoreAccessDurationSeconds.With("method", "saveValidatorsInfo"), start)()
>>>>>>> c4d3f793

	return nil
}

//-----------------------------------------------------------------------------

// ConsensusParamsInfo represents the latest consensus params, or the last height it changed

// LoadConsensusParams loads the ConsensusParams for a given height.
func (store dbStore) LoadConsensusParams(height int64) (types.ConsensusParams, error) {
	var (
		empty   = types.ConsensusParams{}
		emptypb = cmtproto.ConsensusParams{}
	)
	paramsInfo, err := store.loadConsensusParamsInfo(height)
	if err != nil {
		return empty, fmt.Errorf("could not find consensus params for height #%d: %w", height, err)
	}

	if paramsInfo.ConsensusParams.Equal(&emptypb) {
		paramsInfo2, err := store.loadConsensusParamsInfo(paramsInfo.LastHeightChanged)
		if err != nil {
			return empty, fmt.Errorf(
				"couldn't find consensus params at height %d as last changed from height %d: %w",
				paramsInfo.LastHeightChanged,
				height,
				err,
			)
		}

		paramsInfo = paramsInfo2
	}

	return types.ConsensusParamsFromProto(paramsInfo.ConsensusParams), nil
}

func (store dbStore) loadConsensusParamsInfo(height int64) (*cmtstate.ConsensusParamsInfo, error) {
	start := time.Now()
	buf, err := store.db.Get(calcConsensusParamsKey(height))
	if err != nil {
		return nil, err
	}

	addTimeSample(store.StoreOptions.Metrics.StoreAccessDurationSeconds.With("method", "load_consensus_params"), start)()

	if len(buf) == 0 {
		return nil, errors.New("value retrieved from db is empty")
	}
	addTimeSample(store.metrics.StoreAccessDurationSeconds.With("method", "load_consensus_params"), start)()

	paramsInfo := new(cmtstate.ConsensusParamsInfo)
	if err = paramsInfo.Unmarshal(buf); err != nil {
		// DATA HAS BEEN CORRUPTED OR THE SPEC HAS CHANGED
		cmtos.Exit(fmt.Sprintf(`LoadConsensusParams: Data has been corrupted or its spec has changed:
                %v\n`, err))
	}
	// TODO: ensure that buf is completely read.

	return paramsInfo, nil
}

// saveConsensusParamsInfo persists the consensus params for the next block to disk.
// It should be called from s.Save(), right before the state itself is persisted.
// If the consensus params did not change after processing the latest block,
// only the last height for which they changed is persisted.
func (store dbStore) saveConsensusParamsInfo(nextHeight, changeHeight int64, params types.ConsensusParams, batch dbm.Batch) error {
	paramsInfo := &cmtstate.ConsensusParamsInfo{
		LastHeightChanged: changeHeight,
	}

	if changeHeight == nextHeight {
		paramsInfo.ConsensusParams = params.ToProto()
	}
	bz, err := paramsInfo.Marshal()
	if err != nil {
		return err
	}

	err = batch.Set(calcConsensusParamsKey(nextHeight), bz)
	if err != nil {
		return err
	}

	return nil
}

func (store dbStore) SetOfflineStateSyncHeight(height int64) error {
	err := store.db.SetSync(offlineStateSyncHeight, int64ToBytes(height))
	if err != nil {
		return err
	}
	return nil
}

// Gets the height at which the store is bootstrapped after out of band statesync.
func (store dbStore) GetOfflineStateSyncHeight() (int64, error) {
	buf, err := store.db.Get(offlineStateSyncHeight)
	if err != nil {
		return 0, err
	}

	if len(buf) == 0 {
		return 0, errors.New("value empty")
	}

	height := int64FromBytes(buf)
	if height < 0 {
		return 0, errors.New("invalid value for height: height cannot be negative")
	}
	return height, nil
}

func (store dbStore) Close() error {
	return store.db.Close()
}

func min(a int64, b int64) int64 {
	if a < b {
		return a
	}
	return b
}

// responseFinalizeBlockFromLegacy is a convenience function that takes the old abci responses and morphs
// it to the finalize block response. Note that the app hash is missing.
func responseFinalizeBlockFromLegacy(legacyResp *cmtstate.LegacyABCIResponses) *abci.FinalizeBlockResponse {
	return &abci.FinalizeBlockResponse{
		TxResults:             legacyResp.DeliverTxs,
		ValidatorUpdates:      legacyResp.EndBlock.ValidatorUpdates,
		ConsensusParamUpdates: legacyResp.EndBlock.ConsensusParamUpdates,
		Events:                append(legacyResp.BeginBlock.Events, legacyResp.EndBlock.Events...),
		// NOTE: AppHash is missing in the response but will
		// be caught and filled in consensus/replay.go
	}
}

// ----- Util.
func int64FromBytes(bz []byte) int64 {
	v, _ := binary.Varint(bz)
	return v
}

func int64ToBytes(i int64) []byte {
	buf := make([]byte, binary.MaxVarintLen64)
	n := binary.PutVarint(buf, i)
	return buf[:n]
}

// addTimeSample returns a function that, when called, adds an observation to m.
// The observation added to m is the number of seconds elapsed since addTimeSample
// was initially called. addTimeSample is meant to be called in a defer to calculate
// the amount of time a function takes to complete.
func addTimeSample(m metrics.Histogram, start time.Time) func() {
	return func() { m.Observe(time.Since(start).Seconds()) }
}<|MERGE_RESOLUTION|>--- conflicted
+++ resolved
@@ -124,23 +124,13 @@
 	// height.
 	DiscardABCIResponses bool
 
-<<<<<<< HEAD
+	Compact bool
+
+	CompactionInterval int64
+
 	// Metrics defines the metrics collector to use for the state store.
 	// if none is specified then a NopMetrics collector is used.
 	Metrics *Metrics
-
-	Compact bool
-
-	CompactionInterval int64
-=======
-	Compact bool
-
-	CompactionInterval int64
-
-	// Metrics defines the metrics collector to use for the state store.
-	// if none is specified then a NopMetrics collector is used.
-	Metrics *Metrics
->>>>>>> c4d3f793
 }
 
 var _ Store = (*dbStore)(nil)
@@ -155,39 +145,19 @@
 
 // NewStore creates the dbStore of the state pkg.
 func NewStore(db dbm.DB, options StoreOptions) Store {
-<<<<<<< HEAD
-
-=======
->>>>>>> c4d3f793
 	if options.Metrics == nil {
 		options.Metrics = NopMetrics()
 	}
 	return dbStore{
-<<<<<<< HEAD
-		db:            db,
-		metrics:       options.Metrics,
-		StoreOptions:  options,
-		HeightsPruned: 0,
-	}
-}
-
-func (store dbStore) Compact(height int64) error {
-	return store.db.Compact(nil, nil)
-=======
 		db:           db,
 		StoreOptions: options,
 	}
->>>>>>> c4d3f793
 }
 
 // LoadStateFromDBOrGenesisFile loads the most recent state from the database,
 // or creates a new one from the given genesisFilePath.
 func (store dbStore) LoadFromDBOrGenesisFile(genesisFilePath string) (State, error) {
-<<<<<<< HEAD
-	defer addTimeSample(store.metrics.StoreAccessDurationSeconds.With("method", "load_from_db_or_genesis_file"), time.Now())()
-=======
 	defer addTimeSample(store.StoreOptions.Metrics.StoreAccessDurationSeconds.With("method", "load_from_db_or_genesis_file"), time.Now())()
->>>>>>> c4d3f793
 	state, err := store.Load()
 	if err != nil {
 		return State{}, err
@@ -206,11 +176,7 @@
 // LoadStateFromDBOrGenesisDoc loads the most recent state from the database,
 // or creates a new one from the given genesisDoc.
 func (store dbStore) LoadFromDBOrGenesisDoc(genesisDoc *types.GenesisDoc) (State, error) {
-<<<<<<< HEAD
-	defer addTimeSample(store.metrics.StoreAccessDurationSeconds.With("method", "load_from_db_or_genesis_doc"), time.Now())()
-=======
 	defer addTimeSample(store.StoreOptions.Metrics.StoreAccessDurationSeconds.With("method", "load_from_db_or_genesis_doc"), time.Now())()
->>>>>>> c4d3f793
 	state, err := store.Load()
 	if err != nil {
 		return State{}, err
@@ -296,12 +262,9 @@
 		state.LastHeightConsensusParamsChanged, state.ConsensusParams, batch); err != nil {
 		return err
 	}
-<<<<<<< HEAD
-=======
 
 	// Counting the amount of time taken to marshall the state.
 	// In case the state is big this can impact the metrics reporting
->>>>>>> c4d3f793
 	stateMarshallTime := time.Now()
 	stateBytes := state.Bytes()
 	stateMarshallDiff := time.Since(stateMarshallTime).Seconds()
@@ -312,11 +275,7 @@
 	if err := batch.WriteSync(); err != nil {
 		panic(err)
 	}
-<<<<<<< HEAD
-	store.metrics.StoreAccessDurationSeconds.With("method", "save").Observe(time.Since(start).Seconds() - stateMarshallDiff)
-=======
 	store.StoreOptions.Metrics.StoreAccessDurationSeconds.With("method", "save").Observe(time.Since(start).Seconds() - stateMarshallDiff)
->>>>>>> c4d3f793
 	return nil
 }
 
@@ -330,11 +289,7 @@
 		}
 	}(batch)
 	height := state.LastBlockHeight + 1
-<<<<<<< HEAD
-	defer addTimeSample(store.metrics.StoreAccessDurationSeconds.With("method", "bootstrap"), time.Now())()
-=======
 	defer addTimeSample(store.StoreOptions.Metrics.StoreAccessDurationSeconds.With("method", "bootstrap"), time.Now())()
->>>>>>> c4d3f793
 	if height == 1 {
 		height = state.InitialHeight
 	}
@@ -378,11 +333,7 @@
 // This will cause some old states to be left behind when doing incremental partial prunes,
 // specifically older checkpoints and LastHeightChanged targets.
 func (store dbStore) PruneStates(from int64, to int64, evidenceThresholdHeight int64, previosulyPrunedStates uint64) (uint64, error) {
-<<<<<<< HEAD
-	defer addTimeSample(store.metrics.StoreAccessDurationSeconds.With("method", "prune_states"), time.Now())()
-=======
 	defer addTimeSample(store.StoreOptions.Metrics.StoreAccessDurationSeconds.With("method", "prune_states"), time.Now())()
->>>>>>> c4d3f793
 	if from <= 0 || to <= 0 {
 		return 0, fmt.Errorf("from height %v and to height %v must be greater than 0", from, to)
 	}
@@ -509,10 +460,6 @@
 		return pruned, err
 	}
 
-<<<<<<< HEAD
-	store.metrics.StoreAccessDurationSeconds.With("method", "pruning_load_validator_info").Observe(elapsedTime)
-=======
->>>>>>> c4d3f793
 	// We do not want to panic or interrupt consensus on compaction failure
 	if store.StoreOptions.Compact && previosulyPrunedStates+pruned >= uint64(store.StoreOptions.CompactionInterval) {
 		// When the range is nil,nil, the database will try to compact
@@ -521,22 +468,14 @@
 		err = store.db.Compact(nil, nil)
 	}
 
-<<<<<<< HEAD
-=======
 	store.StoreOptions.Metrics.StoreAccessDurationSeconds.With("method", "pruning_load_validator_info").Observe(elapsedTime)
->>>>>>> c4d3f793
 	return pruned, err
 }
 
 // PruneABCIResponses attempts to prune all ABCI responses up to, but not
 // including, the given height. On success, returns the number of heights
 // pruned and the new retain height.
-<<<<<<< HEAD
-func (store dbStore) PruneABCIResponses(targetRetainHeight int64) (int64, int64, error) {
-	defer addTimeSample(store.metrics.StoreAccessDurationSeconds.With("method", "prune_abci_responses"), time.Now())()
-=======
 func (store dbStore) PruneABCIResponses(targetRetainHeight int64, forceCompact bool) (int64, int64, error) {
->>>>>>> c4d3f793
 	if store.DiscardABCIResponses {
 		return 0, 0, nil
 	}
@@ -650,15 +589,6 @@
 // method on the application but crashed before persisting the results.
 func (store dbStore) LoadLastFinalizeBlockResponse(height int64) (*abci.FinalizeBlockResponse, error) {
 	start := time.Now()
-<<<<<<< HEAD
-	bz, err := store.db.Get(lastABCIResponseKey)
-	if err != nil {
-		return nil, err
-	}
-	addTimeSample(store.metrics.StoreAccessDurationSeconds.With("method", "load_last_abci_response"), start)()
-	if len(bz) == 0 {
-		return nil, errors.New("no last ABCI response has been persisted")
-=======
 	buf, err := store.db.Get(calcABCIResponsesKey(height))
 	if err != nil {
 		return nil, err
@@ -690,7 +620,6 @@
 		}
 		// END OF DEPRECATED lastABCIResponseKey
 		return nil, fmt.Errorf("expected last ABCI responses at height %d, but none are found", height)
->>>>>>> c4d3f793
 	}
 	resp := new(abci.FinalizeBlockResponse)
 	err = resp.Unmarshal(buf)
@@ -716,24 +645,9 @@
 	}
 	resp.TxResults = dtxs
 
-<<<<<<< HEAD
-	// If the flag is false then we save the ABCIResponse. This can be used for the /BlockResults
-	// query or to reindex an event using the command line.
-	if !store.DiscardABCIResponses {
-		bz, err := resp.Marshal()
-		if err != nil {
-			return err
-		}
-		start := time.Now()
-		if err := store.db.Set(calcABCIResponsesKey(height), bz); err != nil {
-			return err
-		}
-		addTimeSample(store.metrics.StoreAccessDurationSeconds.With("method", "save_abci_responses"), start)()
-=======
 	bz, err := resp.Marshal()
 	if err != nil {
 		return err
->>>>>>> c4d3f793
 	}
 
 	// Save the ABCI response.
@@ -880,11 +794,7 @@
 	if err != nil {
 		return nil, err
 	}
-<<<<<<< HEAD
-	store.metrics.StoreAccessDurationSeconds.With("method", "load_validators").Observe(elapsedTime)
-=======
 	store.StoreOptions.Metrics.StoreAccessDurationSeconds.With("method", "load_validators").Observe(elapsedTime)
->>>>>>> c4d3f793
 	return vip, nil
 }
 
@@ -950,11 +860,7 @@
 	if err != nil {
 		return err
 	}
-<<<<<<< HEAD
-	defer addTimeSample(store.metrics.StoreAccessDurationSeconds.With("method", "saveValidatorsInfo"), start)()
-=======
 	defer addTimeSample(store.StoreOptions.Metrics.StoreAccessDurationSeconds.With("method", "saveValidatorsInfo"), start)()
->>>>>>> c4d3f793
 
 	return nil
 }
