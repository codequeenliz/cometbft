--- conflicted
+++ resolved
@@ -366,15 +366,9 @@
 		ctx,
 		block.Height,
 		block.Txs,
-<<<<<<< HEAD
 		txResults,
-		TxPreCheck(state),
-		TxPostCheck(state),
-=======
-		deliverTxResponses,
 		TxPreCheckForState(state),
 		TxPostCheckForState(state),
->>>>>>> 9accc1a5
 	)
 
 	return res.Data, res.RetainHeight, err
