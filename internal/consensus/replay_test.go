package consensus

import (
	"bytes"
	"context"
	"errors"
	"fmt"
	"io"
	"os"
	"path/filepath"
	"runtime"
	"sort"
	"testing"
	"time"

	"github.com/cosmos/gogoproto/proto"
	"github.com/stretchr/testify/assert"
	"github.com/stretchr/testify/mock"
	"github.com/stretchr/testify/require"

	dbm "github.com/cometbft/cometbft-db"
	"github.com/cometbft/cometbft/abci/example/kvstore"
	abci "github.com/cometbft/cometbft/abci/types"
	"github.com/cometbft/cometbft/abci/types/mocks"
	cmtproto "github.com/cometbft/cometbft/api/cometbft/types/v1"
	cfg "github.com/cometbft/cometbft/config"
	cmtrand "github.com/cometbft/cometbft/internal/rand"
	"github.com/cometbft/cometbft/internal/test"
	"github.com/cometbft/cometbft/libs/log"
	mempl "github.com/cometbft/cometbft/mempool"
	"github.com/cometbft/cometbft/privval"
	"github.com/cometbft/cometbft/proxy"
	sm "github.com/cometbft/cometbft/state"
	smmocks "github.com/cometbft/cometbft/state/mocks"
	"github.com/cometbft/cometbft/types"
)

func TestMain(m *testing.M) {
	config = ResetConfig("consensus_reactor_test")
	consensusReplayConfig = ResetConfig("consensus_replay_test")
	configStateTest := ResetConfig("consensus_state_test")
	configMempoolTest := ResetConfig("consensus_mempool_test")
	configByzantineTest := ResetConfig("consensus_byzantine_test")
	code := m.Run()
	os.RemoveAll(config.RootDir)
	os.RemoveAll(consensusReplayConfig.RootDir)
	os.RemoveAll(configStateTest.RootDir)
	os.RemoveAll(configMempoolTest.RootDir)
	os.RemoveAll(configByzantineTest.RootDir)
	os.Exit(code)
}

// These tests ensure we can always recover from failure at any part of the consensus process.
// There are two general failure scenarios: failure during consensus, and failure while applying the block.
// Only the latter interacts with the app and store,
// but the former has to deal with restrictions on reuse of priv_validator keys.
// The `WAL Tests` are for failures during the consensus;
// the `Handshake Tests` are for failures in applying the block.
// With the help of the WAL, we can recover from it all!

// ------------------------------------------------------------------------------------------
// WAL Tests

// TODO: It would be better to verify explicitly which states we can recover from without the wal
// and which ones we need the wal for - then we'd also be able to only flush the
// wal writer when we need to, instead of with every message.

func startNewStateAndWaitForBlock(
	t *testing.T,
	consensusReplayConfig *cfg.Config,
	blockDB dbm.DB,
	stateStore sm.Store,
) {
	t.Helper()
	logger := log.TestingLogger()
	state, _ := stateStore.LoadFromDBOrGenesisFile(consensusReplayConfig.GenesisFile())
	privValidator, err := loadPrivValidator(consensusReplayConfig)
	require.NoError(t, err)
	cs := newStateWithConfigAndBlockStore(
		consensusReplayConfig,
		state,
		privValidator,
		kvstore.NewInMemoryApplication(),
		blockDB,
	)
	cs.SetLogger(logger)

	bytes, _ := os.ReadFile(cs.config.WalFile())
	t.Logf("====== WAL: \n\r%X\n", bytes)

	err = cs.Start()
	require.NoError(t, err)
	defer func() {
		if err := cs.Stop(); err != nil {
			t.Error(err)
		}
	}()

	// This is just a signal that we haven't halted; its not something contained
	// in the WAL itself. Assuming the consensus state is running, replay of any
	// WAL, including the empty one, should eventually be followed by a new
	// block, or else something is wrong.
	newBlockSub, err := cs.eventBus.Subscribe(context.Background(), testSubscriber, types.EventQueryNewBlock)
	require.NoError(t, err)
	select {
	case <-newBlockSub.Out():
	case <-newBlockSub.Canceled():
		t.Fatal("newBlockSub was canceled")
	case <-time.After(120 * time.Second):
		t.Fatal("Timed out waiting for new block (see trace above)")
	}
}

func sendTxs(ctx context.Context, cs *State) {
	for i := 0; i < 256; i++ {
		select {
		case <-ctx.Done():
			return
		default:
			tx := kvstore.NewTxFromID(i)
			reqRes, err := assertMempool(cs.txNotifier).CheckTx(tx, "")
			if err != nil {
				panic(err)
			}
			resp := reqRes.Response.GetCheckTx()
			if resp.Code != 0 {
				panic(fmt.Sprintf("Unexpected code: %d, log: %s", resp.Code, resp.Log))
			}
			i++
		}
	}
}

// TestWALCrash uses crashing WAL to test we can recover from any WAL failure.
func TestWALCrash(t *testing.T) {
	testCases := []struct {
		name         string
		initFn       func(dbm.DB, *State, context.Context)
		heightToStop int64
	}{
		{
			"empty block",
			func(_ dbm.DB, _ *State, _ context.Context) {},
			1,
		},
		{
			"many non-empty blocks",
			func(_ dbm.DB, cs *State, ctx context.Context) {
				go sendTxs(ctx, cs)
			},
			3,
		},
	}

	for i, tc := range testCases {
		consensusReplayConfig := ResetConfig(fmt.Sprintf("%s_%d", t.Name(), i))
		t.Run(tc.name, func(t *testing.T) {
			crashWALandCheckLiveness(t, consensusReplayConfig, tc.initFn, tc.heightToStop)
		})
	}
}

func crashWALandCheckLiveness(t *testing.T, consensusReplayConfig *cfg.Config,
	initFn func(dbm.DB, *State, context.Context), heightToStop int64,
) {
	t.Helper()
	walPanicked := make(chan error)
	crashingWal := &crashingWAL{panicCh: walPanicked, heightToStop: heightToStop}

	i := 1
LOOP:
	for {
		t.Logf("====== LOOP %d\n", i)

		// create consensus state from a clean slate
		logger := log.NewNopLogger()
		blockDB := dbm.NewMemDB()
		stateDB := blockDB
		stateStore := sm.NewStore(stateDB, sm.StoreOptions{
			DiscardABCIResponses: false,
		})
		state, err := sm.MakeGenesisStateFromFile(consensusReplayConfig.GenesisFile())
		require.NoError(t, err)
		privValidator, err := loadPrivValidator(consensusReplayConfig)
		require.NoError(t, err)
		cs := newStateWithConfigAndBlockStore(
			consensusReplayConfig,
			state,
			privValidator,
			kvstore.NewInMemoryApplication(),
			blockDB,
		)
		cs.SetLogger(logger)

		// start sending transactions
		ctx, cancel := context.WithCancel(context.Background())
		initFn(stateDB, cs, ctx)

		// clean up WAL file from the previous iteration
		walFile := cs.config.WalFile()
		os.Remove(walFile)

		// set crashing WAL
		csWal, err := cs.OpenWAL(walFile)
		require.NoError(t, err)
		crashingWal.next = csWal

		// reset the message counter
		crashingWal.msgIndex = 1
		cs.wal = crashingWal

		// start consensus state
		err = cs.Start()
		require.NoError(t, err)

		i++

		select {
		case err := <-walPanicked:
			t.Logf("WAL panicked: %v", err)

			// make sure we can make blocks after a crash
			startNewStateAndWaitForBlock(t, consensusReplayConfig, blockDB, stateStore)

			// stop consensus state and transactions sender (initFn)
			cs.Stop() //nolint:errcheck // Logging this error causes failure
			cancel()

			// if we reached the required height, exit
			if _, ok := err.(ReachedHeightToStopError); ok {
				break LOOP
			}
		case <-time.After(10 * time.Second):
			t.Fatal("WAL did not panic for 10 seconds (check the log)")
		}
	}
}

// crashingWAL is a WAL which crashes or rather simulates a crash during Save
// (before and after). It remembers a message for which we last panicked
// (lastPanickedForMsgIndex), so we don't panic for it in subsequent iterations.
type crashingWAL struct {
	next         WAL
	panicCh      chan error
	heightToStop int64

	msgIndex                int // current message index
	lastPanickedForMsgIndex int // last message for which we panicked
}

var _ WAL = &crashingWAL{}

// WALWriteError indicates a WAL crash.
type WALWriteError struct {
	msg string
}

func (e WALWriteError) Error() string {
	return e.msg
}

// ReachedHeightToStopError indicates we've reached the required consensus
// height and may exit.
type ReachedHeightToStopError struct {
	height int64
}

func (e ReachedHeightToStopError) Error() string {
	return fmt.Sprintf("reached height to stop %d", e.height)
}

// Write simulate WAL's crashing by sending an error to the panicCh and then
// exiting the cs.receiveRoutine.
func (w *crashingWAL) Write(m WALMessage) error {
	if endMsg, ok := m.(EndHeightMessage); ok {
		if endMsg.Height == w.heightToStop {
			w.panicCh <- ReachedHeightToStopError{endMsg.Height}
			runtime.Goexit()
			return nil
		}

		return w.next.Write(m)
	}

	if w.msgIndex > w.lastPanickedForMsgIndex {
		w.lastPanickedForMsgIndex = w.msgIndex
		_, file, line, _ := runtime.Caller(1)
		w.panicCh <- WALWriteError{fmt.Sprintf("failed to write %T to WAL (fileline: %s:%d)", m, file, line)}
		runtime.Goexit()
		return nil
	}

	w.msgIndex++
	return w.next.Write(m)
}

func (w *crashingWAL) WriteSync(m WALMessage) error {
	return w.Write(m)
}

func (w *crashingWAL) FlushAndSync() error { return w.next.FlushAndSync() }

func (w *crashingWAL) SearchForEndHeight(
	height int64,
	options *WALSearchOptions,
) (rd io.ReadCloser, found bool, err error) {
	return w.next.SearchForEndHeight(height, options)
}

func (w *crashingWAL) Start() error { return w.next.Start() }
func (w *crashingWAL) Stop() error  { return w.next.Stop() }
func (w *crashingWAL) Wait()        { w.next.Wait() }

// ------------------------------------------------------------------------------------------

const numBlocks = 6

// ---------------------------------------
// Test handshake/replay

// 0 - all synced up
// 1 - saved block but app and state are behind by one height
// 2 - save block and committed (i.e. app got `Commit`) but state is behind
// 3 - same as 2 but with a truncated block store.
var modes = []uint{0, 1, 2, 3}

// This is actually not a test, it's for storing validator change tx data for testHandshakeReplay.
func setupChainWithChangingValidators(t *testing.T, name string, nBlocks int) (*cfg.Config, []*types.Block, []*types.ExtendedCommit, sm.State) {
	t.Helper()

	nPeers := 7
	nVals := 4
	css, genDoc, config, cleanup := randConsensusNetWithPeers(
		t,
		nVals,
		nPeers,
		name,
		newMockTickerFunc(true),
		func(_ string) abci.Application {
			return newKVStore()
		})
	chainID := genDoc.ChainID
	genesisState, err := sm.MakeGenesisState(genDoc)
	require.NoError(t, err)
	t.Cleanup(cleanup)

	newRoundCh := subscribe(css[0].eventBus, types.EventQueryNewRound)
	proposalCh := subscribe(css[0].eventBus, types.EventQueryCompleteProposal)

	vss := make([]*validatorStub, nPeers)
	for i := 0; i < nPeers; i++ {
		vss[i] = newValidatorStub(css[i].privValidator, int32(i))
	}
	height, round := css[0].Height, css[0].Round

	// start the machine
	startTestRound(css[0], height, round)
	incrementHeight(vss...)
	ensureNewRound(newRoundCh, height, 0)
	ensureNewProposal(proposalCh, height, round)
	rs := css[0].GetRoundState()
	signAddVotes(css[0], types.PrecommitType, chainID, types.BlockID{Hash: rs.ProposalBlock.Hash(), PartSetHeader: rs.ProposalBlockParts.Header()}, true, vss[1:nVals]...)
	ensureNewRound(newRoundCh, height+1, 0)

	// HEIGHT 2
	height++
	incrementHeight(vss...)
	newValidatorPubKey1, err := css[nVals].privValidator.GetPubKey()
	require.NoError(t, err)
	newValidatorTx1 := updateValTx(newValidatorPubKey1, testMinPower)
	_, err = assertMempool(css[0].txNotifier).CheckTx(newValidatorTx1, "")
	require.NoError(t, err)

	propBlock, propBlockParts, blockID := createProposalBlock(t, css[0]) // changeProposer(t, cs1, v2)
	proposal := types.NewProposal(vss[1].Height, round, -1, blockID, propBlock.Header.Time)
	signProposal(t, proposal, chainID, vss[1])

	// set the proposal block
	if err := css[0].SetProposalAndBlock(proposal, propBlockParts, "some peer"); err != nil {
		t.Fatal(err)
	}
	ensureNewProposal(proposalCh, height, round)
	rs = css[0].GetRoundState()
	signAddVotes(css[0], types.PrecommitType, chainID, types.BlockID{Hash: rs.ProposalBlock.Hash(), PartSetHeader: rs.ProposalBlockParts.Header()}, true, vss[1:nVals]...)
	ensureNewRound(newRoundCh, height+1, 0)

	// HEIGHT 3
	height++
	incrementHeight(vss...)
	updateValidatorPubKey1, err := css[nVals].privValidator.GetPubKey()
	require.NoError(t, err)
	updateValidatorTx1 := updateValTx(updateValidatorPubKey1, 25)
	_, err = assertMempool(css[0].txNotifier).CheckTx(updateValidatorTx1, "")
	require.NoError(t, err)

	propBlock, propBlockParts, blockID = createProposalBlock(t, css[0]) // changeProposer(t, cs1, v2)
	proposal = types.NewProposal(vss[2].Height, round, -1, blockID, propBlock.Header.Time)
	signProposal(t, proposal, chainID, vss[2])

	// set the proposal block
	if err := css[0].SetProposalAndBlock(proposal, propBlockParts, "some peer"); err != nil {
		t.Fatal(err)
	}
	ensureNewProposal(proposalCh, height, round)
	rs = css[0].GetRoundState()
	signAddVotes(css[0], types.PrecommitType, chainID, types.BlockID{Hash: rs.ProposalBlock.Hash(), PartSetHeader: rs.ProposalBlockParts.Header()}, true, vss[1:nVals]...)
	ensureNewRound(newRoundCh, height+1, 0)

	// HEIGHT 4
	height++
	incrementHeight(vss...)
	newValidatorPubKey2, err := css[nVals+1].privValidator.GetPubKey()
	require.NoError(t, err)
	newValidatorTx2 := updateValTx(newValidatorPubKey2, testMinPower)
	_, err = assertMempool(css[0].txNotifier).CheckTx(newValidatorTx2, "")
	require.NoError(t, err)
	newValidatorPubKey3, err := css[nVals+2].privValidator.GetPubKey()
	require.NoError(t, err)
	newValidatorTx3 := updateValTx(newValidatorPubKey3, testMinPower)
	_, err = assertMempool(css[0].txNotifier).CheckTx(newValidatorTx3, "")
	require.NoError(t, err)

	propBlock, propBlockParts, blockID = createProposalBlock(t, css[0]) // changeProposer(t, cs1, v2)

	newVss := make([]*validatorStub, nVals+1)
	copy(newVss, vss[:nVals+1])
	sort.Sort(ValidatorStubsByPower(newVss))

	valIndexFn := func(cssIdx int) int {
		for i, vs := range newVss {
			vsPubKey, err := vs.GetPubKey()
			require.NoError(t, err)

			cssPubKey, err := css[cssIdx].privValidator.GetPubKey()
			require.NoError(t, err)

			if vsPubKey.Type() == cssPubKey.Type() && bytes.Equal(vsPubKey.Bytes(), cssPubKey.Bytes()) {
				return i
			}
		}
		panic(fmt.Sprintf("validator css[%d] not found in newVss", cssIdx))
	}

	selfIndex := valIndexFn(0)

	proposal = types.NewProposal(vss[3].Height, round, -1, blockID, propBlock.Header.Time)
	signProposal(t, proposal, chainID, vss[3])

	// set the proposal block
	if err := css[0].SetProposalAndBlock(proposal, propBlockParts, "some peer"); err != nil {
		t.Fatal(err)
	}
	ensureNewProposal(proposalCh, height, round)

	removeValidatorTx2 := updateValTx(newValidatorPubKey2, 0)
	_, err = assertMempool(css[0].txNotifier).CheckTx(removeValidatorTx2, "")
	require.NoError(t, err)

	rs = css[0].GetRoundState()
	for i := 0; i < nVals+1; i++ {
		if i == selfIndex {
			continue
		}
		signAddVotes(css[0], types.PrecommitType, chainID,
			types.BlockID{Hash: rs.ProposalBlock.Hash(), PartSetHeader: rs.ProposalBlockParts.Header()}, true, newVss[i])
	}

	ensureNewRound(newRoundCh, height+1, 0)

	// HEIGHT 5
	height++
	incrementHeight(vss...)
	// Reflect the changes to vss[nVals] at height 3 and resort newVss.
	newVssIdx := valIndexFn(nVals)
	newVss[newVssIdx].VotingPower = 25
	sort.Sort(ValidatorStubsByPower(newVss))
	selfIndex = valIndexFn(0)
	ensureNewProposal(proposalCh, height, round)
	rs = css[0].GetRoundState()
	for i := 0; i < nVals+1; i++ {
		if i == selfIndex {
			continue
		}
		signAddVotes(css[0], types.PrecommitType, chainID, types.BlockID{Hash: rs.ProposalBlock.Hash(), PartSetHeader: rs.ProposalBlockParts.Header()}, true, newVss[i])
	}
	ensureNewRound(newRoundCh, height+1, 0)

	// HEIGHT 6
	height++
	incrementHeight(vss...)
	removeValidatorTx3 := updateValTx(newValidatorPubKey3, 0)
	_, err = assertMempool(css[0].txNotifier).CheckTx(removeValidatorTx3, "")
	require.NoError(t, err)

	propBlock, propBlockParts, blockID = createProposalBlock(t, css[0]) // changeProposer(t, cs1, v2)

	newVss = make([]*validatorStub, nVals+3)
	copy(newVss, vss[:nVals+3])
	sort.Sort(ValidatorStubsByPower(newVss))

	selfIndex = valIndexFn(0)
	proposal = types.NewProposal(vss[1].Height, round, -1, blockID, propBlock.Header.Time)
	signProposal(t, proposal, chainID, vss[1])

	// set the proposal block
	if err := css[0].SetProposalAndBlock(proposal, propBlockParts, "some peer"); err != nil {
		t.Fatal(err)
	}
	ensureNewProposal(proposalCh, height, round)
	rs = css[0].GetRoundState()
	for i := 0; i < nVals+3; i++ {
		if i == selfIndex {
			continue
		}
		signAddVotes(css[0], types.PrecommitType, chainID, types.BlockID{Hash: rs.ProposalBlock.Hash(), PartSetHeader: rs.ProposalBlockParts.Header()}, true, newVss[i])
	}
	ensureNewRound(newRoundCh, height+1, 0)

	chain := []*types.Block{}
	extCommits := []*types.ExtendedCommit{}
	for i := 1; i <= nBlocks; i++ {
		block, _ := css[0].blockStore.LoadBlock(int64(i))
		chain = append(chain, block)
		extCommits = append(extCommits, css[0].blockStore.LoadBlockExtendedCommit(int64(i)))
	}
	return config, chain, extCommits, genesisState
}

// Sync from scratch.
func TestHandshakeReplayAll(t *testing.T) {
	for _, m := range modes {
		t.Run(fmt.Sprintf("mode_%d_single", m), func(t *testing.T) {
			testHandshakeReplay(t, config, 0, m, false)
		})
		t.Run(fmt.Sprintf("mode_%d_multi", m), func(t *testing.T) {
			testHandshakeReplay(t, config, 0, m, false)
		})
	}
}

// Sync many, not from scratch.
func TestHandshakeReplaySome(t *testing.T) {
	for _, m := range modes {
		t.Run(fmt.Sprintf("mode_%d_single", m), func(t *testing.T) {
			testHandshakeReplay(t, config, 2, m, false)
		})
		t.Run(fmt.Sprintf("mode_%d_multi", m), func(t *testing.T) {
			testHandshakeReplay(t, config, 2, m, true)
		})
	}
}

// Sync from lagging by one.
func TestHandshakeReplayOne(t *testing.T) {
	for _, m := range modes {
		t.Run(fmt.Sprintf("mode_%d_single", m), func(t *testing.T) {
			testHandshakeReplay(t, config, numBlocks-1, m, false)
		})
		t.Run(fmt.Sprintf("mode_%d_multi", m), func(t *testing.T) {
			testHandshakeReplay(t, config, numBlocks-1, m, true)
		})
	}
}

// Sync from caught up.
func TestHandshakeReplayNone(t *testing.T) {
	for _, m := range modes {
		t.Run(fmt.Sprintf("mode_%d_single", m), func(t *testing.T) {
			testHandshakeReplay(t, config, numBlocks, m, false)
		})
		t.Run(fmt.Sprintf("mode_%d_multi", m), func(t *testing.T) {
			testHandshakeReplay(t, config, numBlocks, m, true)
		})
	}
}

func tempWALWithData(data []byte) string {
	walFile, err := os.CreateTemp("", "wal")
	if err != nil {
		panic(fmt.Sprintf("failed to create temp WAL file: %v", err))
	}
	_, err = walFile.Write(data)
	if err != nil {
		panic(fmt.Sprintf("failed to write to temp WAL file: %v", err))
	}
	if err := walFile.Close(); err != nil {
		panic(fmt.Sprintf("failed to close temp WAL file: %v", err))
	}
	return walFile.Name()
}

// Make some blocks. Start a fresh app and apply nBlocks blocks.
// Then restart the app and sync it up with the remaining blocks.
func testHandshakeReplay(t *testing.T, config *cfg.Config, nBlocks int, mode uint, testValidatorsChange bool) {
	t.Helper()
	var (
		testConfig   *cfg.Config
		chain        []*types.Block
		extCommits   []*types.ExtendedCommit
		store        *mockBlockStore
		stateDB      dbm.DB
		genesisState sm.State
		mempool      = emptyMempool{}
		evpool       = sm.EmptyEvidencePool{}
	)

	if testValidatorsChange {
		testConfig, chain, extCommits, genesisState = setupChainWithChangingValidators(t, fmt.Sprintf("%d_%d_m", nBlocks, mode), numBlocks)
		stateDB = dbm.NewMemDB()
		store = newMockBlockStore(t, config, genesisState.ConsensusParams)
	} else {
		testConfig = ResetConfig(fmt.Sprintf("%d_%d_s", nBlocks, mode))
		t.Cleanup(func() {
			_ = os.RemoveAll(testConfig.RootDir)
		})
		walBody, err := WALWithNBlocks(t, numBlocks, testConfig)
		require.NoError(t, err)
		walFile := tempWALWithData(walBody)
		testConfig.Consensus.SetWalFile(walFile)

		wal, err := NewWAL(walFile)
		require.NoError(t, err)
		wal.SetLogger(log.TestingLogger())
		err = wal.Start()
		require.NoError(t, err)
		t.Cleanup(func() {
			if err := wal.Stop(); err != nil {
				t.Error(err)
			}
		})
		chain, extCommits, err = makeBlockchainFromWAL(wal)
		require.NoError(t, err)
		stateDB, genesisState, store = stateAndStore(t, testConfig, kvstore.AppVersion)
	}

	stateStore := sm.NewStore(stateDB, sm.StoreOptions{
		DiscardABCIResponses: false,
	})
	t.Cleanup(func() {
		_ = stateStore.Close()
	})
	store.chain = chain
	store.extCommits = extCommits

	state := genesisState.Copy()
	// run the chain through state.ApplyBlock to build up the CometBFT state
	state, latestAppHash := buildTMStateFromChain(t, testConfig, stateStore, mempool, evpool, state, chain, nBlocks, mode, store)

	// make a new client creator
	kvstoreApp := kvstore.NewPersistentApplication(
		filepath.Join(testConfig.DBDir(), fmt.Sprintf("replay_test_%d_%d_a", nBlocks, mode)))
	t.Cleanup(func() {
		_ = kvstoreApp.Close()
	})

	clientCreator2 := proxy.NewLocalClientCreator(kvstoreApp)
	if nBlocks > 0 {
		// run nBlocks against a new client to build up the app state.
		// use a throwaway CometBFT state
		proxyApp := proxy.NewAppConns(clientCreator2, proxy.NopMetrics())
		stateDB1 := dbm.NewMemDB()
		dummyStateStore := sm.NewStore(stateDB1, sm.StoreOptions{
			DiscardABCIResponses: false,
		})
		err := dummyStateStore.Save(genesisState)
		require.NoError(t, err)
		buildAppStateFromChain(t, proxyApp, dummyStateStore, mempool, evpool, genesisState, chain, nBlocks, mode, store)
	}

	// Prune block store if requested
	expectError := false
	if mode == 3 {
		pruned, _, err := store.PruneBlocks(2, state)
		require.NoError(t, err)
		require.EqualValues(t, 1, pruned)
		expectError = int64(nBlocks) < 2
	}

	// now start the app using the handshake - it should sync
	genDoc, err := sm.MakeGenesisDocFromFile(testConfig.GenesisFile())
	require.NoError(t, err)
	handshaker := NewHandshaker(stateStore, state, store, genDoc)
	proxyApp := proxy.NewAppConns(clientCreator2, proxy.NopMetrics())
	if err := proxyApp.Start(); err != nil {
		t.Fatalf("Error starting proxy app connections: %v", err)
	}

	t.Cleanup(func() {
		if err := proxyApp.Stop(); err != nil {
			t.Error(err)
		}
	})

	abciInfoResp, err := proxyApp.Query().Info(context.Background(), proxy.InfoRequest)
	require.NoError(t, err)
	// perform the replay protocol to sync Tendermint and the application
<<<<<<< HEAD
	err = handshaker.HandshakeWithABCIRes(context.Background(), nil, proxyApp)
=======
	err = handshaker.Handshake(context.Background(), abciInfoResp, proxyApp)
>>>>>>> bf6377c2
	if expectError {
		require.Error(t, err)
		// finish the test early
		return
	}
	require.NoError(t, err)

	// get the latest app hash from the app
	res, err := proxyApp.Query().Info(context.Background(), proxy.InfoRequest)
	require.NoError(t, err)

	// block store and app height should be in sync
	require.Equal(t, store.Height(), res.LastBlockHeight)

	// tendermint state height and app height should be in sync
	state, err = stateStore.Load()
	require.NoError(t, err)
	require.Equal(t, state.LastBlockHeight, res.LastBlockHeight)
	require.Equal(t, int64(numBlocks), res.LastBlockHeight)

	// the app hash should be synced up
	if !bytes.Equal(latestAppHash, res.LastBlockAppHash) {
		t.Fatalf(
			"Expected app hashes to match after handshake/replay. got %X, expected %X",
			res.LastBlockAppHash,
			latestAppHash)
	}

	expectedBlocksToSync := numBlocks - nBlocks
	if nBlocks == numBlocks && mode > 0 {
		expectedBlocksToSync++
	} else if nBlocks > 0 && mode == 1 {
		expectedBlocksToSync++
	}

	if handshaker.NBlocks() != expectedBlocksToSync {
		t.Fatalf("Expected handshake to sync %d blocks, got %d", expectedBlocksToSync, handshaker.NBlocks())
	}
}

func applyBlock(t *testing.T, stateStore sm.Store, mempool mempl.Mempool, evpool sm.EvidencePool, st sm.State, blk *types.Block, proxyApp proxy.AppConns, bs sm.BlockStore) sm.State {
	t.Helper()
	testPartSize := types.BlockPartSizeBytes
	blockExec := sm.NewBlockExecutor(stateStore, log.TestingLogger(), proxyApp.Consensus(), mempool, evpool, bs)

	bps, err := blk.MakePartSet(testPartSize)
	require.NoError(t, err)
	blkID := types.BlockID{Hash: blk.Hash(), PartSetHeader: bps.Header()}
	newState, err := blockExec.ApplyBlock(st, blkID, blk, blk.Height)
	require.NoError(t, err)
	return newState
}

func buildAppStateFromChain(t *testing.T, proxyApp proxy.AppConns, stateStore sm.Store, mempool mempl.Mempool, evpool sm.EvidencePool,
	state sm.State, chain []*types.Block, nBlocks int, mode uint, bs sm.BlockStore,
) {
	t.Helper()
	// start a new app without handshake, play nBlocks blocks
	if err := proxyApp.Start(); err != nil {
		panic(err)
	}
	defer proxyApp.Stop() //nolint:errcheck // ignore

	state.Version.Consensus.App = kvstore.AppVersion // simulate handshake, receive app version
	validators := types.TM2PB.ValidatorUpdates(state.Validators)
	if _, err := proxyApp.Consensus().InitChain(context.Background(), &abci.InitChainRequest{
		Validators: validators,
	}); err != nil {
		panic(err)
	}
	if err := stateStore.Save(state); err != nil { // save height 1's validatorsInfo
		panic(err)
	}
	switch mode {
	case 0:
		for i := 0; i < nBlocks; i++ {
			block := chain[i]
			state = applyBlock(t, stateStore, mempool, evpool, state, block, proxyApp, bs)
		}
	case 1, 2, 3:
		for i := 0; i < nBlocks-1; i++ {
			block := chain[i]
			state = applyBlock(t, stateStore, mempool, evpool, state, block, proxyApp, bs)
		}

		// mode 1 only the block at the last height is saved
		// mode 2 and 3, the block is saved, commit is called, but the state is not saved
		if mode == 2 || mode == 3 {
			// update the kvstore height and apphash
			// as if we ran commit but not
			// here we expect a dummy state store to be used
			_ = applyBlock(t, stateStore, mempool, evpool, state, chain[nBlocks-1], proxyApp, bs)
		}
	default:
		panic(fmt.Sprintf("unknown mode %v", mode))
	}
}

func buildTMStateFromChain(
	t *testing.T,
	config *cfg.Config,
	stateStore sm.Store,
	mempool mempl.Mempool,
	evpool sm.EvidencePool,
	state sm.State,
	chain []*types.Block,
	nBlocks int,
	mode uint,
	bs sm.BlockStore,
) (sm.State, []byte) {
	t.Helper()
	// run the whole chain against this client to build up the CometBFT state
	clientCreator := proxy.NewLocalClientCreator(
		kvstore.NewPersistentApplication(
			filepath.Join(config.DBDir(), fmt.Sprintf("replay_test_%d_%d_t", nBlocks, mode))))
	proxyApp := proxy.NewAppConns(clientCreator, proxy.NopMetrics())
	if err := proxyApp.Start(); err != nil {
		panic(err)
	}
	defer proxyApp.Stop() //nolint:errcheck

	state.Version.Consensus.App = kvstore.AppVersion // simulate handshake, receive app version
	validators := types.TM2PB.ValidatorUpdates(state.Validators)
	if _, err := proxyApp.Consensus().InitChain(context.Background(), &abci.InitChainRequest{
		Validators: validators,
	}); err != nil {
		panic(err)
	}
	if err := stateStore.Save(state); err != nil { // save height 1's validatorsInfo
		panic(err)
	}
	switch mode {
	case 0:
		// sync right up
		for _, block := range chain {
			state = applyBlock(t, stateStore, mempool, evpool, state, block, proxyApp, bs)
		}
		return state, state.AppHash

	case 1, 2, 3:
		// sync up to the penultimate as if we stored the block.
		// whether we commit or not depends on the appHash
		for _, block := range chain[:len(chain)-1] {
			state = applyBlock(t, stateStore, mempool, evpool, state, block, proxyApp, bs)
		}

		dummyStateStore := &smmocks.Store{}
		lastHeight := int64(len(chain))
		penultimateHeight := int64(len(chain) - 1)
		vals, _ := stateStore.LoadValidators(penultimateHeight)
		dummyStateStore.On("LoadValidators", penultimateHeight).Return(vals, nil)
		dummyStateStore.On("Save", mock.Anything).Return(nil)
		dummyStateStore.On("SaveFinalizeBlockResponse", lastHeight, mock.MatchedBy(func(response *abci.FinalizeBlockResponse) bool {
			require.NoError(t, stateStore.SaveFinalizeBlockResponse(lastHeight, response))
			return true
		})).Return(nil)
		dummyStateStore.On("GetApplicationRetainHeight", mock.Anything).Return(int64(0), nil)
		dummyStateStore.On("GetCompanionBlockRetainHeight", mock.Anything).Return(int64(0), nil)
		dummyStateStore.On("GetABCIResRetainHeight", mock.Anything).Return(int64(0), nil)

		// apply the final block to a state copy so we can
		// get the right next appHash but keep the state back
		s := applyBlock(t, dummyStateStore, mempool, evpool, state, chain[len(chain)-1], proxyApp, bs)
		return state, s.AppHash
	default:
		panic(fmt.Sprintf("unknown mode %v", mode))
	}
}

func makeBlocks(n int, state sm.State, privVals []types.PrivValidator) ([]*types.Block, error) {
	blockID := test.MakeBlockID()
	blocks := make([]*types.Block, n)

	for i := 0; i < n; i++ {
		height := state.LastBlockHeight + 1 + int64(i)
		lastCommit, err := test.MakeCommit(blockID, height-1, 0, state.LastValidators, privVals, state.ChainID, state.LastBlockTime)
		if err != nil {
			return nil, err
		}
		block := state.MakeBlock(height, test.MakeNTxs(height, 10), lastCommit, nil, state.LastValidators.Proposer.Address)
		blocks[i] = block
		state.LastBlockID = blockID
		state.LastBlockHeight = height
		state.LastBlockTime = state.LastBlockTime.Add(1 * time.Second)
		state.LastValidators = state.Validators.Copy()
		state.Validators = state.NextValidators.Copy()
		state.NextValidators = state.NextValidators.CopyIncrementProposerPriority(1)
		state.AppHash = test.RandomHash()

		blockID = test.MakeBlockIDWithHash(block.Hash())
	}

	return blocks, nil
}

func TestHandshakePanicsIfAppReturnsWrongAppHash(t *testing.T) {
	// 1. Initialize CometBFT and commit 3 blocks with the following app hashes:
	//		- 0x01
	//		- 0x02
	//		- 0x03
	config := ResetConfig("handshake_test_")
	defer os.RemoveAll(config.RootDir)
	privVal := privval.LoadFilePV(config.PrivValidatorKeyFile(), config.PrivValidatorStateFile())
	const appVersion = 0x0
	stateDB, state, store := stateAndStore(t, config, appVersion)
	stateStore := sm.NewStore(stateDB, sm.StoreOptions{
		DiscardABCIResponses: false,
	})
	genDoc, err := sm.MakeGenesisDocFromFile(config.GenesisFile())
	require.NoError(t, err)
	state.LastValidators = state.Validators.Copy()
	// mode = 0 for committing all the blocks
	blocks, err := makeBlocks(3, state, []types.PrivValidator{privVal})
	require.NoError(t, err)

	store.chain = blocks

	// 2. CometBFT must panic if app returns wrong hash for the first block
	//		- RANDOM HASH
	//		- 0x02
	//		- 0x03
	{
		app := &badApp{numBlocks: 3, allHashesAreWrong: true}
		clientCreator := proxy.NewLocalClientCreator(app)
		proxyApp := proxy.NewAppConns(clientCreator, proxy.NopMetrics())
		err := proxyApp.Start()
		require.NoError(t, err)
		t.Cleanup(func() {
			if err := proxyApp.Stop(); err != nil {
				t.Error(err)
			}
		})

		assert.Panics(t, func() {
			h := NewHandshaker(stateStore, state, store, genDoc)
<<<<<<< HEAD
			if err = h.HandshakeWithABCIRes(context.Background(), nil, proxyApp); err != nil {
=======
			abciInfoResp, err := proxyApp.Query().Info(context.Background(), proxy.InfoRequest)
			require.NoError(t, err)
			if err = h.Handshake(context.Background(), abciInfoResp, proxyApp); err != nil {
>>>>>>> bf6377c2
				t.Log(err)
			}
		})
	}

	// 3. CometBFT must panic if app returns wrong hash for the last block
	//		- 0x01
	//		- 0x02
	//		- RANDOM HASH
	{
		app := &badApp{numBlocks: 3, onlyLastHashIsWrong: true}
		clientCreator := proxy.NewLocalClientCreator(app)
		proxyApp := proxy.NewAppConns(clientCreator, proxy.NopMetrics())
		err := proxyApp.Start()
		require.NoError(t, err)
		t.Cleanup(func() {
			if err := proxyApp.Stop(); err != nil {
				t.Error(err)
			}
		})

		assert.Panics(t, func() {
			h := NewHandshaker(stateStore, state, store, genDoc)
<<<<<<< HEAD
			if err = h.HandshakeWithABCIRes(context.Background(), nil, proxyApp); err != nil {
=======
			abciInfoResp, err := proxyApp.Query().Info(context.Background(), proxy.InfoRequest)
			require.NoError(t, err)
			if err = h.Handshake(context.Background(), abciInfoResp, proxyApp); err != nil {
>>>>>>> bf6377c2
				t.Log(err)
			}
		})
	}
}

type badApp struct {
	abci.BaseApplication
	numBlocks           byte
	height              byte
	allHashesAreWrong   bool
	onlyLastHashIsWrong bool
}

func (app *badApp) FinalizeBlock(context.Context, *abci.FinalizeBlockRequest) (*abci.FinalizeBlockResponse, error) {
	app.height++
	if app.onlyLastHashIsWrong {
		if app.height == app.numBlocks {
			return &abci.FinalizeBlockResponse{AppHash: cmtrand.Bytes(8)}, nil
		}
		return &abci.FinalizeBlockResponse{AppHash: []byte{app.height}}, nil
	} else if app.allHashesAreWrong {
		return &abci.FinalizeBlockResponse{AppHash: cmtrand.Bytes(8)}, nil
	}

	panic("either allHashesAreWrong or onlyLastHashIsWrong must be set")
}

// --------------------------
// utils for making blocks

func makeBlockchainFromWAL(wal WAL) ([]*types.Block, []*types.ExtendedCommit, error) {
	var height int64

	// Search for height marker
	gr, found, err := wal.SearchForEndHeight(height, &WALSearchOptions{})
	if err != nil {
		return nil, nil, err
	}
	if !found {
		return nil, nil, fmt.Errorf("wal does not contain height %d", height)
	}
	defer gr.Close()

	// log.Notice("Build a blockchain by reading from the WAL")

	var (
		blocks             []*types.Block
		extCommits         []*types.ExtendedCommit
		thisBlockParts     *types.PartSet
		thisBlockExtCommit *types.ExtendedCommit
	)

	dec := NewWALDecoder(gr)
	for {
		msg, err := dec.Decode()
		if errors.Is(err, io.EOF) {
			break
		} else if err != nil {
			return nil, nil, err
		}

		piece := readPieceFromWAL(msg)
		if piece == nil {
			continue
		}

		switch p := piece.(type) {
		case EndHeightMessage:
			// if its not the first one, we have a full block
			if thisBlockParts != nil {
				pbb := new(cmtproto.Block)
				bz, err := io.ReadAll(thisBlockParts.GetReader())
				if err != nil {
					panic(err)
				}
				err = proto.Unmarshal(bz, pbb)
				if err != nil {
					panic(err)
				}
				block, err := types.BlockFromProto(pbb)
				if err != nil {
					panic(err)
				}

				if block.Height != height+1 {
					panic(fmt.Sprintf("read bad block from wal. got height %d, expected %d", block.Height, height+1))
				}
				commitHeight := thisBlockExtCommit.Height
				if commitHeight != height+1 {
					panic(fmt.Sprintf("commit doesn't match. got height %d, expected %d", commitHeight, height+1))
				}
				blocks = append(blocks, block)
				extCommits = append(extCommits, thisBlockExtCommit)
				height++
			}
		case *types.PartSetHeader:
			thisBlockParts = types.NewPartSetFromHeader(*p)
		case *types.Part:
			_, err := thisBlockParts.AddPart(p)
			if err != nil {
				return nil, nil, err
			}
		case *types.Vote:
			if p.Type == types.PrecommitType {
				thisBlockExtCommit = &types.ExtendedCommit{
					Height:             p.Height,
					Round:              p.Round,
					BlockID:            p.BlockID,
					ExtendedSignatures: []types.ExtendedCommitSig{p.ExtendedCommitSig()},
				}
			}
		}
	}
	// grab the last block too
	bz, err := io.ReadAll(thisBlockParts.GetReader())
	if err != nil {
		panic(err)
	}
	pbb := new(cmtproto.Block)
	err = proto.Unmarshal(bz, pbb)
	if err != nil {
		panic(err)
	}
	block, err := types.BlockFromProto(pbb)
	if err != nil {
		panic(err)
	}
	if block.Height != height+1 {
		panic(fmt.Sprintf("read bad block from wal. got height %d, expected %d", block.Height, height+1))
	}
	commitHeight := thisBlockExtCommit.Height
	if commitHeight != height+1 {
		panic(fmt.Sprintf("commit doesn't match. got height %d, expected %d", commitHeight, height+1))
	}
	blocks = append(blocks, block)
	extCommits = append(extCommits, thisBlockExtCommit)
	return blocks, extCommits, nil
}

func readPieceFromWAL(msg *TimedWALMessage) any {
	// for logging
	switch m := msg.Msg.(type) {
	case msgInfo:
		switch msg := m.Msg.(type) {
		case *ProposalMessage:
			return &msg.Proposal.BlockID.PartSetHeader
		case *BlockPartMessage:
			return msg.Part
		case *VoteMessage:
			return msg.Vote
		}
	case EndHeightMessage:
		return m
	}

	return nil
}

// fresh state and mock store.
func stateAndStore(
	t *testing.T,
	config *cfg.Config,
	appVersion uint64,
) (dbm.DB, sm.State, *mockBlockStore) {
	t.Helper()
	stateDB := dbm.NewMemDB()
	stateStore := sm.NewStore(stateDB, sm.StoreOptions{
		DiscardABCIResponses: false,
	})
	state, err := sm.MakeGenesisStateFromFile(config.GenesisFile())
	require.NoError(t, err)
	state.Version.Consensus.App = appVersion
	store := newMockBlockStore(t, config, state.ConsensusParams)
	require.NoError(t, stateStore.Save(state))

	return stateDB, state, store
}

// ----------------------------------
// mock block store

type mockBlockStore struct {
	config     *cfg.Config
	params     types.ConsensusParams
	chain      []*types.Block
	extCommits []*types.ExtendedCommit
	base       int64
	t          *testing.T
}

var _ sm.BlockStore = &mockBlockStore{}

// TODO: NewBlockStore(db.NewMemDB) ...
func newMockBlockStore(t *testing.T, config *cfg.Config, params types.ConsensusParams) *mockBlockStore {
	t.Helper()
	return &mockBlockStore{
		config: config,
		params: params,
		t:      t,
	}
}

func (bs *mockBlockStore) Height() int64                  { return int64(len(bs.chain)) }
func (bs *mockBlockStore) Base() int64                    { return bs.base }
func (bs *mockBlockStore) Size() int64                    { return bs.Height() - bs.Base() + 1 }
func (bs *mockBlockStore) LoadBaseMeta() *types.BlockMeta { return bs.LoadBlockMeta(bs.base) }
func (bs *mockBlockStore) LoadBlock(height int64) (*types.Block, *types.BlockMeta) {
	return bs.chain[height-1], bs.LoadBlockMeta(height)
}

func (bs *mockBlockStore) LoadBlockByHash([]byte) (*types.Block, *types.BlockMeta) {
	height := int64(len(bs.chain))
	return bs.chain[height-1], bs.LoadBlockMeta(height)
}
func (*mockBlockStore) LoadBlockMetaByHash([]byte) *types.BlockMeta { return nil }
func (bs *mockBlockStore) LoadBlockMeta(height int64) *types.BlockMeta {
	block := bs.chain[height-1]
	bps, err := block.MakePartSet(types.BlockPartSizeBytes)
	require.NoError(bs.t, err)
	return &types.BlockMeta{
		BlockID: types.BlockID{Hash: block.Hash(), PartSetHeader: bps.Header()},
		Header:  block.Header,
	}
}
func (*mockBlockStore) LoadBlockPart(int64, int) *types.Part { return nil }
func (*mockBlockStore) SaveBlockWithExtendedCommit(*types.Block, *types.PartSet, *types.ExtendedCommit) {
}

func (*mockBlockStore) SaveBlock(*types.Block, *types.PartSet, *types.Commit) {
}

func (bs *mockBlockStore) LoadBlockCommit(height int64) *types.Commit {
	return bs.extCommits[height-1].ToCommit()
}

func (bs *mockBlockStore) LoadSeenCommit(height int64) *types.Commit {
	return bs.extCommits[height-1].ToCommit()
}

func (bs *mockBlockStore) LoadBlockExtendedCommit(height int64) *types.ExtendedCommit {
	return bs.extCommits[height-1]
}

func (bs *mockBlockStore) PruneBlocks(height int64, _ sm.State) (uint64, int64, error) {
	evidencePoint := height
	pruned := uint64(0)
	for i := int64(0); i < height-1; i++ {
		bs.chain[i] = nil
		bs.extCommits[i] = nil
		pruned++
	}
	bs.base = height
	return pruned, evidencePoint, nil
}

func (*mockBlockStore) DeleteLatestBlock() error { return nil }
func (*mockBlockStore) Close() error             { return nil }

// ---------------------------------------
// Test handshake/init chain

func TestHandshakeUpdatesValidators(t *testing.T) {
	val, _ := types.RandValidator(true, 10)
	vals := types.NewValidatorSet([]*types.Validator{val})
	app := &mocks.Application{}
	app.On("Info", mock.Anything, mock.Anything).Return(&abci.InfoResponse{
		LastBlockHeight: 0,
	}, nil)
	app.On("InitChain", mock.Anything, mock.Anything).Return(&abci.InitChainResponse{
		Validators: types.TM2PB.ValidatorUpdates(vals),
	}, nil)
	clientCreator := proxy.NewLocalClientCreator(app)

	config := ResetConfig("handshake_test_")
	defer os.RemoveAll(config.RootDir)
	stateDB, state, store := stateAndStore(t, config, 0x0)
	stateStore := sm.NewStore(stateDB, sm.StoreOptions{
		DiscardABCIResponses: false,
	})

	oldValAddr := state.Validators.Validators[0].Address

	// now start the app using the handshake - it should sync
	genDoc, _ := sm.MakeGenesisDocFromFile(config.GenesisFile())
	handshaker := NewHandshaker(stateStore, state, store, genDoc)
	proxyApp := proxy.NewAppConns(clientCreator, proxy.NopMetrics())
	if err := proxyApp.Start(); err != nil {
		t.Fatalf("Error starting proxy app connections: %v", err)
	}
	t.Cleanup(func() {
		if err := proxyApp.Stop(); err != nil {
			t.Error(err)
		}
	})
<<<<<<< HEAD
	if err := handshaker.HandshakeWithABCIRes(context.Background(), nil, proxyApp); err != nil {
=======
	abciInfoResp, err2 := proxyApp.Query().Info(context.Background(), proxy.InfoRequest)
	require.NoError(t, err2)
	if err := handshaker.Handshake(context.Background(), abciInfoResp, proxyApp); err != nil {
>>>>>>> bf6377c2
		t.Fatalf("Error on abci handshake: %v", err)
	}
	var err error
	// reload the state, check the validator set was updated
	state, err = stateStore.Load()
	require.NoError(t, err)

	newValAddr := state.Validators.Validators[0].Address
	expectValAddr := val.Address
	assert.NotEqual(t, oldValAddr, newValAddr)
	assert.Equal(t, newValAddr, expectValAddr)
}<|MERGE_RESOLUTION|>--- conflicted
+++ resolved
@@ -694,11 +694,7 @@
 	abciInfoResp, err := proxyApp.Query().Info(context.Background(), proxy.InfoRequest)
 	require.NoError(t, err)
 	// perform the replay protocol to sync Tendermint and the application
-<<<<<<< HEAD
-	err = handshaker.HandshakeWithABCIRes(context.Background(), nil, proxyApp)
-=======
 	err = handshaker.Handshake(context.Background(), abciInfoResp, proxyApp)
->>>>>>> bf6377c2
 	if expectError {
 		require.Error(t, err)
 		// finish the test early
@@ -934,13 +930,9 @@
 
 		assert.Panics(t, func() {
 			h := NewHandshaker(stateStore, state, store, genDoc)
-<<<<<<< HEAD
-			if err = h.HandshakeWithABCIRes(context.Background(), nil, proxyApp); err != nil {
-=======
 			abciInfoResp, err := proxyApp.Query().Info(context.Background(), proxy.InfoRequest)
 			require.NoError(t, err)
 			if err = h.Handshake(context.Background(), abciInfoResp, proxyApp); err != nil {
->>>>>>> bf6377c2
 				t.Log(err)
 			}
 		})
@@ -964,13 +956,9 @@
 
 		assert.Panics(t, func() {
 			h := NewHandshaker(stateStore, state, store, genDoc)
-<<<<<<< HEAD
-			if err = h.HandshakeWithABCIRes(context.Background(), nil, proxyApp); err != nil {
-=======
 			abciInfoResp, err := proxyApp.Query().Info(context.Background(), proxy.InfoRequest)
 			require.NoError(t, err)
 			if err = h.Handshake(context.Background(), abciInfoResp, proxyApp); err != nil {
->>>>>>> bf6377c2
 				t.Log(err)
 			}
 		})
@@ -1266,13 +1254,9 @@
 			t.Error(err)
 		}
 	})
-<<<<<<< HEAD
-	if err := handshaker.HandshakeWithABCIRes(context.Background(), nil, proxyApp); err != nil {
-=======
 	abciInfoResp, err2 := proxyApp.Query().Info(context.Background(), proxy.InfoRequest)
 	require.NoError(t, err2)
 	if err := handshaker.Handshake(context.Background(), abciInfoResp, proxyApp); err != nil {
->>>>>>> bf6377c2
 		t.Fatalf("Error on abci handshake: %v", err)
 	}
 	var err error
