package mempool

import (
	"context"
	"errors"
	"fmt"
	"sync/atomic"
	"time"

	"golang.org/x/sync/semaphore"

	protomem "github.com/cometbft/cometbft/api/cometbft/mempool/v1"
	cfg "github.com/cometbft/cometbft/config"
	"github.com/cometbft/cometbft/libs/log"
	"github.com/cometbft/cometbft/p2p"
	"github.com/cometbft/cometbft/types"
)

// Reactor handles mempool tx broadcasting amongst peers.
// It maintains a map from peer ID to counter, to prevent gossiping txs to the
// peers you received it from.
type Reactor struct {
	p2p.BaseReactor
	config  *cfg.MempoolConfig
	mempool *CListMempool

	waitSync   atomic.Bool
	waitSyncCh chan struct{} // for signaling when to start receiving and sending txs

	// Semaphores to keep track of how many connections to peers are active for broadcasting
	// transactions. Each semaphore has a capacity that puts an upper bound on the number of
	// connections for different groups of peers.
	activePersistentPeersSemaphore    *semaphore.Weighted
	activeNonPersistentPeersSemaphore *semaphore.Weighted
}

// NewReactor returns a new Reactor with the given config and mempool.
func NewReactor(config *cfg.MempoolConfig, mempool *CListMempool, waitSync bool) *Reactor {
	memR := &Reactor{
		config:   config,
		mempool:  mempool,
		waitSync: atomic.Bool{},
	}
	memR.BaseReactor = *p2p.NewBaseReactor("Mempool", memR)
	if waitSync {
		memR.waitSync.Store(true)
		memR.waitSyncCh = make(chan struct{})
	}
	memR.activePersistentPeersSemaphore = semaphore.NewWeighted(int64(memR.config.ExperimentalMaxGossipConnectionsToPersistentPeers))
	memR.activeNonPersistentPeersSemaphore = semaphore.NewWeighted(int64(memR.config.ExperimentalMaxGossipConnectionsToNonPersistentPeers))

	return memR
}

// SetLogger sets the Logger on the reactor and the underlying mempool.
func (memR *Reactor) SetLogger(l log.Logger) {
	memR.Logger = l
	memR.mempool.SetLogger(l)
}

// OnStart implements p2p.BaseReactor.
func (memR *Reactor) OnStart() error {
	if memR.WaitSync() {
		memR.Logger.Info("Starting reactor in sync mode: tx propagation will start once sync completes")
	}
	if !memR.config.Broadcast {
		memR.Logger.Info("Tx broadcasting is disabled")
	}
	return nil
}

// GetChannels implements Reactor by returning the list of channels for this
// reactor.
func (memR *Reactor) GetChannels() []*p2p.ChannelDescriptor {
	largestTx := make([]byte, memR.config.MaxTxBytes)
	batchMsg := protomem.Message{
		Sum: &protomem.Message_Txs{
			Txs: &protomem.Txs{Txs: [][]byte{largestTx}},
		},
	}

	return []*p2p.ChannelDescriptor{
		{
			ID:                  MempoolChannel,
			Priority:            5,
			RecvMessageCapacity: batchMsg.Size(),
			MessageType:         &protomem.Message{},
		},
	}
}

// AddPeer implements Reactor.
// It starts a broadcast routine ensuring all txs are forwarded to the given peer.
func (memR *Reactor) AddPeer(peer p2p.Peer) {
	if memR.config.Broadcast {
		go func() {
			// Always forward transactions to unconditional peers.
			if !memR.Switch.IsPeerUnconditional(peer.ID()) {
				// Depending on the type of peer, we choose a semaphore to limit the gossiping peers.
				var peerSemaphore *semaphore.Weighted
				if peer.IsPersistent() && memR.config.ExperimentalMaxGossipConnectionsToPersistentPeers > 0 {
					peerSemaphore = memR.activePersistentPeersSemaphore
				} else if !peer.IsPersistent() && memR.config.ExperimentalMaxGossipConnectionsToNonPersistentPeers > 0 {
					peerSemaphore = memR.activeNonPersistentPeersSemaphore
				}

				if peerSemaphore != nil {
					for peer.IsRunning() {
						// Block on the semaphore until a slot is available to start gossiping with this peer.
						// Do not block indefinitely, in case the peer is disconnected before gossiping starts.
						ctxTimeout, cancel := context.WithTimeout(context.TODO(), 30*time.Second)
						// Block sending transactions to peer until one of the connections become
						// available in the semaphore.
						err := peerSemaphore.Acquire(ctxTimeout, 1)
						cancel()

						if err != nil {
							continue
						}

						// Release semaphore to allow other peer to start sending transactions.
						defer peerSemaphore.Release(1)
						break
					}
				}
			}

			memR.mempool.metrics.ActiveOutboundConnections.Add(1)
			defer memR.mempool.metrics.ActiveOutboundConnections.Add(-1)
			memR.broadcastTxRoutine(peer)
		}()
	}
}

// Receive implements Reactor.
// It adds any received transactions to the mempool.
func (memR *Reactor) Receive(e p2p.Envelope) {
	memR.Logger.Debug("Receive", "src", e.Src, "chId", e.ChannelID, "msg", e.Message.String())
	switch msg := e.Message.(type) {
	case *protomem.Txs:
		if memR.WaitSync() {
			memR.Logger.Debug("Mempool Reactor", "msg", "ignored message received while syncing", "msg", msg)
			return
		}

		protoTxs := msg.GetTxs()
		if len(protoTxs) == 0 {
			memR.Logger.Error("Mempool Reactor", "msg", "received empty Txs message from peer", "src", e.Src)
			return
		}

		for _, txBytes := range protoTxs {
			tx := types.Tx(txBytes)
			memR.Logger.Debug("Mempool Reactor", "msg", "received Tx", "tx", tx.Hash(), "height", memR.mempool.height.Load(), "sender", e.Src.ID())
			_, err := memR.mempool.CheckTx(tx, e.Src.ID())
			if errors.Is(err, ErrTxInCache) {
				memR.Logger.Debug("Mempool Reactor", "msg", "Tx already exists in cache", "tx", log.NewLazySprintf("%X", tx.Hash()))
			} else if err != nil {
				memR.Logger.Info("Mempool Reactor", "msg", "Could not check tx", "tx", log.NewLazySprintf("%X", tx.Hash()), "err", err)
			}
		}
	default:
		memR.Logger.Error("Mempool Reactor", "msg", "unknown message type", "src", e.Src, "chId", e.ChannelID, "msg", e.Message)
		memR.Switch.StopPeerForError(e.Src, fmt.Errorf("mempool cannot handle message of type: %T", e.Message))
		return
	}

	// broadcasting happens from go routines per peer
}

func (memR *Reactor) EnableInOutTxs() {
	memR.Logger.Info("Enabling inbound and outbound transactions")
	if !memR.waitSync.CompareAndSwap(true, false) {
		return
	}

	// Releases all the blocked broadcastTxRoutine instances.
	if memR.config.Broadcast {
		close(memR.waitSyncCh)
	}
}

func (memR *Reactor) WaitSync() bool {
	return memR.waitSync.Load()
}

// PeerState describes the state of a peer.
type PeerState interface {
	GetHeight() int64
}

// Send new mempool txs to peer.
func (memR *Reactor) broadcastTxRoutine(peer p2p.Peer) {
	// If the node is catching up, don't start this routine immediately.
	if memR.WaitSync() {
		memR.Logger.Debug("Mempool Reactor",
			"msg", "broadcastTxRoutine - mempool waiting, node is catching up",
			"peer_id", peer.ID())
		select {
		case <-memR.waitSyncCh:
			memR.Logger.Debug("Mempool Reactor",
				"msg", "broadcastTxRoutine - WaitSync() to false",
				"peer_id", peer.ID())
			// EnableInOutTxs() has set WaitSync() to false.
		case <-memR.Quit():
			memR.Logger.Debug("Mempool Reactor",
				"msg", "broadcastTxRoutine - mempool quit",
				"peer_id", peer.ID())
			return
		}
	}

	iter := memR.mempool.NewIterator()
	var entry Entry
	for {
		// In case of both next.NextWaitChan() and peer.Quit() are variable at the same time
		if !memR.IsRunning() || !peer.IsRunning() {
			memR.Logger.Debug("Mempool Reactor",
				"msg", "broadcastTxRoutine - mempool reactor or peer are not running yet",
				"peer_id", peer.ID())
			return
		}

<<<<<<< HEAD
		// This happens because the CElement we were looking at got garbage
		// collected (removed). That is, .NextWait() returned nil. Go ahead and
		// start from the beginning.
		if next == nil {
			select {
			case <-memR.mempool.TxsWaitChan(): // Wait until a tx is available
				if next = memR.mempool.TxsFront(); next == nil {
					// memR.Logger.Debug("broadcastTxRoutine",
					//	"msg", "tx not available")
					continue
				}
			case <-peer.Quit():
				memR.Logger.Debug("Mempool Reactor",
					"msg", "broadcastTxRoutine - peer quit",
					"peer_id", peer.ID())
				return
			case <-memR.Quit():
				memR.Logger.Debug("Mempool Reactor",
					"msg", "broadcastTxRoutine - mempool quit")
				return
			}
		}

		// Make sure the peer is up to date.
		peerState, ok := peer.Get(types.PeerStateKey).(PeerState)
		if !ok {
			// Peer does not have a state yet. We set it in the consensus reactor, but
			// when we add peer in Switch, the order we call reactors#AddPeer is
			// different every time due to us using a map. Sometimes other reactors
			// will be initialized before the consensus reactor. We should wait a few
			// milliseconds and retry.
			memR.Logger.Debug("Mempool Reactor",
				"msg", "broadcastTxRoutine - peer has no state yet",
				"peer_state", peerState,
				"peer_id", peer.ID(),
				"peer_status", peer.Status(),
				"peer_node", peer.NodeInfo())
			time.Sleep(PeerCatchupSleepIntervalMS * time.Millisecond)
			continue
=======
		select {
		case entry = <-iter.WaitNextCh():
			// If the entry we were looking at got garbage collected (removed), try again.
			if entry == nil {
				continue
			}
		case <-peer.Quit():
			return
		case <-memR.Quit():
			return
>>>>>>> 030b8b44
		}

		// If we suspect that the peer is lagging behind, at least by more than
		// one block, we don't send the transaction immediately. This code
		// reduces the mempool size and the recheck-tx rate of the receiving
		// node. See [RFC 103] for an analysis on this optimization.
		//
<<<<<<< HEAD
		// [RFC 103]: https://github.com/cometbft/cometbft/pull/735
		memTx := next.Value.(*mempoolTx)
		if peerState.GetHeight() < memTx.Height()-1 {
			memR.Logger.Debug("Mempool Reactor",
				"msg", "broadcastTxRoutine - peer is lagging behind by more than one block",
				"peer_height", peerState.GetHeight(),
				"peer_id", peer.ID(),
				"tx_height", memTx.Height(),
				"tx_hash", log.NewLazySprintf("%X", memTx.tx.Hash()))
			time.Sleep(PeerCatchupSleepIntervalMS * time.Millisecond)
			continue
=======
		// [RFC 103]: https://github.com/CometBFT/cometbft/blob/main/docs/references/rfc/rfc-103-incoming-txs-when-catching-up.md
		for {
			// Make sure the peer's state is up to date. The peer may not have a
			// state yet. We set it in the consensus reactor, but when we add
			// peer in Switch, the order we call reactors#AddPeer is different
			// every time due to us using a map. Sometimes other reactors will
			// be initialized before the consensus reactor. We should wait a few
			// milliseconds and retry.
			peerState, ok := peer.Get(types.PeerStateKey).(PeerState)
			if ok && peerState.GetHeight()+1 >= entry.Height() {
				break
			}
			select {
			case <-time.After(PeerCatchupSleepIntervalMS * time.Millisecond):
			case <-peer.Quit():
				return
			case <-memR.Quit():
				return
			}
>>>>>>> 030b8b44
		}

		// NOTE: Transaction batching was disabled due to
		// https://github.com/tendermint/tendermint/issues/5796

		// Do not send this transaction if we receive it from peer.
		if entry.IsSender(peer.ID()) {
			continue
		}

<<<<<<< HEAD
		success := peer.Send(p2p.Envelope{
			ChannelID: MempoolChannel,
			Message:   &protomem.Txs{Txs: [][]byte{memTx.tx}},
		})
		if !success {
			memR.Logger.Debug("Mempool Reactor",
				"msg", "broadcastTxRoutine - peer failed to send message",
				"peer", peer.ID(),
				"channel", MempoolChannel,
				"tx_height", memTx.Height(),
				"tx_hash", log.NewLazySprintf("%X", memTx.tx.Hash()))
			time.Sleep(PeerCatchupSleepIntervalMS * time.Millisecond)
			continue
		}
		memR.Logger.Debug("Mempool Reactor",
			"msg", "broadcastTxRoutine - sent message",
			"peer", peer.ID(),
			"channel", MempoolChannel,
			"tx_height", memTx.Height(),
			"tx_hash", log.NewLazySprintf("%X", memTx.tx.Hash()))
		time.Sleep(PeerCatchupSleepIntervalMS * time.Millisecond)

		select {
		case <-next.NextWaitChan():
			// see the start of the for loop for nil check
			next = next.Next()
		case <-peer.Quit():
			memR.Logger.Debug("Mempool Reactor",
				"msg", "broadcastTxRoutine - peer quit",
				"peer_height", peerState.GetHeight(),
				"peer_id", peer.ID())
			return
		case <-memR.Quit():
			memR.Logger.Debug("Mempool Reactor",
				"msg", "broadcastTxRoutine - mempool quit")
			return
=======
		for {
			success := peer.Send(p2p.Envelope{
				ChannelID: MempoolChannel,
				Message:   &protomem.Txs{Txs: [][]byte{entry.Tx()}},
			})
			if success {
				break
			}
			select {
			case <-time.After(PeerCatchupSleepIntervalMS * time.Millisecond):
			case <-peer.Quit():
				return
			case <-memR.Quit():
				return
			}
>>>>>>> 030b8b44
		}
	}
}<|MERGE_RESOLUTION|>--- conflicted
+++ resolved
@@ -221,47 +221,6 @@
 			return
 		}
 
-<<<<<<< HEAD
-		// This happens because the CElement we were looking at got garbage
-		// collected (removed). That is, .NextWait() returned nil. Go ahead and
-		// start from the beginning.
-		if next == nil {
-			select {
-			case <-memR.mempool.TxsWaitChan(): // Wait until a tx is available
-				if next = memR.mempool.TxsFront(); next == nil {
-					// memR.Logger.Debug("broadcastTxRoutine",
-					//	"msg", "tx not available")
-					continue
-				}
-			case <-peer.Quit():
-				memR.Logger.Debug("Mempool Reactor",
-					"msg", "broadcastTxRoutine - peer quit",
-					"peer_id", peer.ID())
-				return
-			case <-memR.Quit():
-				memR.Logger.Debug("Mempool Reactor",
-					"msg", "broadcastTxRoutine - mempool quit")
-				return
-			}
-		}
-
-		// Make sure the peer is up to date.
-		peerState, ok := peer.Get(types.PeerStateKey).(PeerState)
-		if !ok {
-			// Peer does not have a state yet. We set it in the consensus reactor, but
-			// when we add peer in Switch, the order we call reactors#AddPeer is
-			// different every time due to us using a map. Sometimes other reactors
-			// will be initialized before the consensus reactor. We should wait a few
-			// milliseconds and retry.
-			memR.Logger.Debug("Mempool Reactor",
-				"msg", "broadcastTxRoutine - peer has no state yet",
-				"peer_state", peerState,
-				"peer_id", peer.ID(),
-				"peer_status", peer.Status(),
-				"peer_node", peer.NodeInfo())
-			time.Sleep(PeerCatchupSleepIntervalMS * time.Millisecond)
-			continue
-=======
 		select {
 		case entry = <-iter.WaitNextCh():
 			// If the entry we were looking at got garbage collected (removed), try again.
@@ -269,10 +228,14 @@
 				continue
 			}
 		case <-peer.Quit():
+			memR.Logger.Debug("Mempool Reactor",
+				"msg", "broadcastTxRoutine - peer quit",
+				"peer_id", peer.ID())
 			return
 		case <-memR.Quit():
-			return
->>>>>>> 030b8b44
+			memR.Logger.Debug("Mempool Reactor",
+				"msg", "broadcastTxRoutine - mempool quit")
+			return
 		}
 
 		// If we suspect that the peer is lagging behind, at least by more than
@@ -280,19 +243,6 @@
 		// reduces the mempool size and the recheck-tx rate of the receiving
 		// node. See [RFC 103] for an analysis on this optimization.
 		//
-<<<<<<< HEAD
-		// [RFC 103]: https://github.com/cometbft/cometbft/pull/735
-		memTx := next.Value.(*mempoolTx)
-		if peerState.GetHeight() < memTx.Height()-1 {
-			memR.Logger.Debug("Mempool Reactor",
-				"msg", "broadcastTxRoutine - peer is lagging behind by more than one block",
-				"peer_height", peerState.GetHeight(),
-				"peer_id", peer.ID(),
-				"tx_height", memTx.Height(),
-				"tx_hash", log.NewLazySprintf("%X", memTx.tx.Hash()))
-			time.Sleep(PeerCatchupSleepIntervalMS * time.Millisecond)
-			continue
-=======
 		// [RFC 103]: https://github.com/CometBFT/cometbft/blob/main/docs/references/rfc/rfc-103-incoming-txs-when-catching-up.md
 		for {
 			// Make sure the peer's state is up to date. The peer may not have a
@@ -303,6 +253,12 @@
 			// milliseconds and retry.
 			peerState, ok := peer.Get(types.PeerStateKey).(PeerState)
 			if ok && peerState.GetHeight()+1 >= entry.Height() {
+				memR.Logger.Debug("Mempool Reactor",
+					"msg", "broadcastTxRoutine - peer is lagging behind by more than one block",
+					"peer_height", peerState.GetHeight(),
+					"peer_id", peer.ID(),
+					"tx_height", entry.Height(),
+					"tx_hash", log.NewLazySprintf("%X", entry.Tx().Hash()))
 				break
 			}
 			select {
@@ -312,7 +268,6 @@
 			case <-memR.Quit():
 				return
 			}
->>>>>>> 030b8b44
 		}
 
 		// NOTE: Transaction batching was disabled due to
@@ -323,60 +278,39 @@
 			continue
 		}
 
-<<<<<<< HEAD
-		success := peer.Send(p2p.Envelope{
-			ChannelID: MempoolChannel,
-			Message:   &protomem.Txs{Txs: [][]byte{memTx.tx}},
-		})
-		if !success {
-			memR.Logger.Debug("Mempool Reactor",
-				"msg", "broadcastTxRoutine - peer failed to send message",
-				"peer", peer.ID(),
-				"channel", MempoolChannel,
-				"tx_height", memTx.Height(),
-				"tx_hash", log.NewLazySprintf("%X", memTx.tx.Hash()))
-			time.Sleep(PeerCatchupSleepIntervalMS * time.Millisecond)
-			continue
-		}
-		memR.Logger.Debug("Mempool Reactor",
-			"msg", "broadcastTxRoutine - sent message",
-			"peer", peer.ID(),
-			"channel", MempoolChannel,
-			"tx_height", memTx.Height(),
-			"tx_hash", log.NewLazySprintf("%X", memTx.tx.Hash()))
-		time.Sleep(PeerCatchupSleepIntervalMS * time.Millisecond)
-
-		select {
-		case <-next.NextWaitChan():
-			// see the start of the for loop for nil check
-			next = next.Next()
-		case <-peer.Quit():
-			memR.Logger.Debug("Mempool Reactor",
-				"msg", "broadcastTxRoutine - peer quit",
-				"peer_height", peerState.GetHeight(),
-				"peer_id", peer.ID())
-			return
-		case <-memR.Quit():
-			memR.Logger.Debug("Mempool Reactor",
-				"msg", "broadcastTxRoutine - mempool quit")
-			return
-=======
 		for {
 			success := peer.Send(p2p.Envelope{
 				ChannelID: MempoolChannel,
 				Message:   &protomem.Txs{Txs: [][]byte{entry.Tx()}},
 			})
 			if success {
+				memR.Logger.Debug("Mempool Reactor",
+					"msg", "broadcastTxRoutine - sent message",
+					"peer", peer.ID(),
+					"channel", MempoolChannel,
+					"tx_height", entry.Height(),
+					"tx_hash", log.NewLazySprintf("%X", entry.Tx().Hash()))
 				break
 			}
+			memR.Logger.Debug("Mempool Reactor",
+				"msg", "broadcastTxRoutine - peer failed to send message",
+				"peer", peer.ID(),
+				"channel", MempoolChannel,
+				"tx_height", entry.Height(),
+				"tx_hash", log.NewLazySprintf("%X", entry.Tx().Hash()))
+
 			select {
 			case <-time.After(PeerCatchupSleepIntervalMS * time.Millisecond):
 			case <-peer.Quit():
+				memR.Logger.Debug("Mempool Reactor",
+					"msg", "broadcastTxRoutine - peer quit",
+					"peer_id", peer.ID())
 				return
 			case <-memR.Quit():
+				memR.Logger.Debug("Mempool Reactor",
+					"msg", "broadcastTxRoutine - mempool quit")
 				return
 			}
->>>>>>> 030b8b44
 		}
 	}
 }