--- conflicted
+++ resolved
@@ -3,10 +3,7 @@
 import (
 	"errors"
 	"fmt"
-<<<<<<< HEAD
-=======
 	"sync/atomic"
->>>>>>> 121e86d2
 	"time"
 
 	abci "github.com/cometbft/cometbft/abci/types"
@@ -19,16 +16,52 @@
 	"github.com/cometbft/cometbft/types"
 )
 
+type MempoolReactor interface {
+	WaitSync() bool
+	EnableInOutTxs()
+}
+
+type MempoolBaseReactor struct {
+	p2p.BaseReactor
+	Config *cfg.MempoolConfig
+
+	waitSync   atomic.Bool
+	waitSyncCh chan struct{} // for signaling when to start receiving and sending txs
+}
+
+func NewMempoolBaseReactor(config *cfg.MempoolConfig, waitSync bool) *MempoolBaseReactor {
+	baseR := &MempoolBaseReactor{Config: config}
+	if waitSync {
+		baseR.waitSync.Store(true)
+		baseR.waitSyncCh = make(chan struct{})
+	}
+	baseR.BaseReactor = *p2p.NewBaseReactor("Mempool", baseR)
+	return baseR
+}
+
+func (memR *MempoolBaseReactor) EnableInOutTxs() {
+	memR.Logger.Info("enabling inbound and outbound transactions")
+	if !memR.waitSync.CompareAndSwap(true, false) {
+		return
+	}
+
+	// Releases all the blocked broadcastTxRoutine instances.
+	if memR.Config.Broadcast {
+		close(memR.waitSyncCh)
+	}
+}
+
+func (memR *MempoolBaseReactor) WaitSync() bool {
+	return memR.waitSync.Load()
+}
+
 // Reactor handles mempool tx broadcasting amongst peers.
 // It maintains a map from peer ID to counter, to prevent gossiping txs to the
 // peers you received it from.
 type Reactor struct {
 	p2p.BaseReactor
-	config  *cfg.MempoolConfig
+	MempoolBaseReactor
 	mempool *CListMempool
-
-	waitSync   atomic.Bool
-	waitSyncCh chan struct{} // for signaling when to start receiving and sending txs
 
 	// `txSenders` maps every received transaction to the set of peer IDs that
 	// have sent the transaction to this node. Sender IDs are used during
@@ -39,18 +72,12 @@
 }
 
 // NewReactor returns a new Reactor with the given config and mempool.
-<<<<<<< HEAD
-func NewReactor(config *cfg.MempoolConfig, mempool *CListMempool, logger log.Logger) *Reactor {
-=======
-func NewReactor(config *cfg.MempoolConfig, mempool *CListMempool, waitSync bool) *Reactor {
->>>>>>> 121e86d2
+func NewReactor(config *cfg.MempoolConfig, mempool *CListMempool, waitSync bool, logger log.Logger) *Reactor {
 	memR := &Reactor{
-		config:    config,
 		mempool:   mempool,
-		waitSync:  atomic.Bool{},
 		txSenders: make(map[types.TxKey]map[p2p.ID]bool),
 	}
-	memR.BaseReactor = *p2p.NewBaseReactor("Mempool", memR)
+	memR.MempoolBaseReactor = *NewMempoolBaseReactor(config, waitSync)
 	if waitSync {
 		memR.waitSync.Store(true)
 		memR.waitSyncCh = make(chan struct{})
@@ -71,7 +98,7 @@
 	if memR.WaitSync() {
 		memR.Logger.Info("Starting reactor in sync mode: tx propagation will start once sync completes")
 	}
-	if !memR.config.Broadcast {
+	if !memR.Config.Broadcast {
 		memR.Logger.Info("Tx broadcasting is disabled")
 	}
 	return nil
@@ -80,7 +107,7 @@
 // GetChannels implements Reactor by returning the list of channels for this
 // reactor.
 func (memR *Reactor) GetChannels() []*p2p.ChannelDescriptor {
-	largestTx := make([]byte, memR.config.MaxTxBytes)
+	largestTx := make([]byte, memR.Config.MaxTxBytes)
 	batchMsg := protomem.Message{
 		Sum: &protomem.Message_Txs{
 			Txs: &protomem.Txs{Txs: [][]byte{largestTx}},
@@ -100,7 +127,7 @@
 // AddPeer implements Reactor.
 // It starts a broadcast routine ensuring all txs are forwarded to the given peer.
 func (memR *Reactor) AddPeer(peer p2p.Peer) {
-	if memR.config.Broadcast {
+	if memR.Config.Broadcast {
 		go memR.broadcastTxRoutine(peer)
 	}
 }
@@ -152,22 +179,6 @@
 	// broadcasting happens from go routines per peer
 }
 
-func (memR *Reactor) EnableInOutTxs() {
-	memR.Logger.Info("enabling inbound and outbound transactions")
-	if !memR.waitSync.CompareAndSwap(true, false) {
-		return
-	}
-
-	// Releases all the blocked broadcastTxRoutine instances.
-	if memR.config.Broadcast {
-		close(memR.waitSyncCh)
-	}
-}
-
-func (memR *Reactor) WaitSync() bool {
-	return memR.waitSync.Load()
-}
-
 // PeerState describes the state of a peer.
 type PeerState interface {
 	GetHeight() int64
@@ -235,10 +246,11 @@
 		// NOTE: Transaction batching was disabled due to
 		// https://github.com/tendermint/tendermint/issues/5796
 
-		if !memR.isSender(memTx.tx.Key(), peer.ID()) {
+		tx := memTx.GetTx()
+		if !memR.isSender(tx.Key(), peer.ID()) {
 			success := peer.Send(p2p.Envelope{
 				ChannelID: MempoolChannel,
-				Message:   &protomem.Txs{Txs: [][]byte{memTx.tx}},
+				Message:   &protomem.Txs{Txs: [][]byte{tx}},
 			})
 			if !success {
 				time.Sleep(PeerCatchupSleepIntervalMS * time.Millisecond)
