package mempool

import (
	"bytes"
	"context"
	"encoding/binary"
	"errors"
	"fmt"
	mrand "math/rand"
	"os"
	"strconv"
	"sync"
	"sync/atomic"
	"testing"
	"time"

	"github.com/cosmos/gogoproto/proto"
	gogotypes "github.com/cosmos/gogoproto/types"
	"github.com/stretchr/testify/assert"
	"github.com/stretchr/testify/mock"
	"github.com/stretchr/testify/require"

	abciclient "github.com/cometbft/cometbft/abci/client"
	abciclimocks "github.com/cometbft/cometbft/abci/client/mocks"
	"github.com/cometbft/cometbft/abci/example/kvstore"
	abciserver "github.com/cometbft/cometbft/abci/server"
	abci "github.com/cometbft/cometbft/abci/types"
	"github.com/cometbft/cometbft/config"
	cmtrand "github.com/cometbft/cometbft/internal/rand"
	"github.com/cometbft/cometbft/internal/test"
	"github.com/cometbft/cometbft/libs/log"
	"github.com/cometbft/cometbft/libs/service"
	"github.com/cometbft/cometbft/proxy"
	"github.com/cometbft/cometbft/types"
)

// A cleanupFunc cleans up any config / test files created for a particular
// test.
type cleanupFunc func()

func newMempoolWithAppMock(client abciclient.Client) (*CListMempool, cleanupFunc) {
	conf := test.ResetTestRoot("mempool_test")

	mp, cu := newMempoolWithAppAndConfigMock(conf, client)
	return mp, cu
}

func newMempoolWithAppAndConfigMock(
	cfg *config.Config,
	client abciclient.Client,
) (*CListMempool, cleanupFunc) {
	appConnMem := client
	appConnMem.SetLogger(log.TestingLogger().With("module", "abci-client", "connection", "mempool"))
	if err := appConnMem.Start(); err != nil {
		panic(err)
	}

	appConnQuery := client
	appConnQuery.SetLogger(log.TestingLogger().With("module", "abci-client", "connection", "query"))
	if err := appConnQuery.Start(); err != nil {
		panic(err)
	}
	appInfoRes, err := appConnQuery.Info(context.TODO(), proxy.InfoRequest)
	if err != nil {
		panic(err)
	}

<<<<<<< HEAD
	lanesInfo, err := FetchLanesInfo(appInfoRes.LanePriorities, types.Lane(appInfoRes.DefaultLanePriority))
	if err != nil {
		panic(err)
	}

=======
	lanesInfo, err := BuildLanesInfo(appInfoRes.LanePriorities, types.Lane(appInfoRes.DefaultLanePriority))
	if err != nil {
		panic(err)
	}
>>>>>>> bf6377c2
	mp := NewCListMempool(cfg.Mempool, appConnMem, lanesInfo, 0)
	mp.SetLogger(log.TestingLogger())

	return mp, func() { os.RemoveAll(cfg.RootDir) }
}

func newMempoolWithApp(cc proxy.ClientCreator) (*CListMempool, cleanupFunc) {
	conf := test.ResetTestRoot("mempool_test")

	mp, cu := newMempoolWithAppAndConfig(cc, conf)
	return mp, cu
}

func newMempoolWithAppAndConfig(cc proxy.ClientCreator, cfg *config.Config) (*CListMempool, cleanupFunc) {
	appConnMem, _ := cc.NewABCIMempoolClient()
	appConnMem.SetLogger(log.TestingLogger().With("module", "abci-client", "connection", "mempool"))
	if err := appConnMem.Start(); err != nil {
		panic(err)
	}

	appConnQuery, _ := cc.NewABCIQueryClient()
	appConnQuery.SetLogger(log.TestingLogger().With("module", "abci-client", "connection", "query"))
	if err := appConnQuery.Start(); err != nil {
		panic(err)
	}
	appInfoRes, err := appConnQuery.Info(context.TODO(), proxy.InfoRequest)
	if err != nil {
		panic(err)
	}
<<<<<<< HEAD
	lanesInfo, err := FetchLanesInfo(appInfoRes.LanePriorities, types.Lane(appInfoRes.DefaultLanePriority))
=======
	lanesInfo, err := BuildLanesInfo(appInfoRes.LanePriorities, types.Lane(appInfoRes.DefaultLanePriority))
>>>>>>> bf6377c2
	if err != nil {
		panic(err)
	}
	mp := NewCListMempool(cfg.Mempool, appConnMem, lanesInfo, 0)
	mp.SetLogger(log.TestingLogger())

	return mp, func() { os.RemoveAll(cfg.RootDir) }
}

func ensureNoFire(t *testing.T, ch <-chan struct{}) {
	t.Helper()
	timer := time.NewTimer(100 * time.Millisecond)
	select {
	case <-ch:
		t.Fatal("Expected not to fire")
	case <-timer.C:
	}
}

func ensureFire(t *testing.T, ch <-chan struct{}, timeoutMS int) {
	t.Helper()
	timer := time.NewTimer(time.Duration(timeoutMS) * time.Millisecond)
	select {
	case <-ch:
	case <-timer.C:
		t.Fatal("Expected to fire")
	}
}

// Call CheckTx on a given mempool on each transaction in the list.
func callCheckTx(t *testing.T, mp Mempool, txs types.Txs) {
	t.Helper()
	for i, tx := range txs {
		rr, err := mp.CheckTx(tx, "")
		if err != nil {
			// Skip invalid txs.
			// TestMempoolFilters will fail otherwise. It asserts a number of txs
			// returned.
			if IsPreCheckError(err) {
				continue
			}
			t.Fatalf("CheckTx failed: %v while checking #%d tx", err, i)
		}
		rr.Wait()
	}
}

// Generate a list of random transactions.
func NewRandomTxs(numTxs int, txLen int) types.Txs {
	txs := make(types.Txs, numTxs)
	for i := 0; i < numTxs; i++ {
		txBytes := kvstore.NewRandomTx(txLen)
		txs[i] = txBytes
	}
	return txs
}

// Generate a list of random transactions of a given size and call CheckTx on
// each of them.
func checkTxs(t *testing.T, mp Mempool, count int) types.Txs {
	t.Helper()
	txs := NewRandomTxs(count, 20)
	callCheckTx(t, mp, txs)
	return txs
}

func TestReapMaxBytesMaxGas(t *testing.T) {
	app := kvstore.NewInMemoryApplication()
	cc := proxy.NewLocalClientCreator(app)
	mp, cleanup := newMempoolWithApp(cc)
	defer cleanup()

	// Ensure gas calculation behaves as expected
	checkTxs(t, mp, 1)
	iter := mp.NewIterator()
	tx0 := <-iter.WaitNextCh()
	require.NotNil(t, tx0)
	require.Equal(t, tx0.GasWanted(), int64(1), "transactions gas was set incorrectly")
	// ensure each tx is 20 bytes long
	require.Len(t, tx0.Tx(), 20, "Tx is longer than 20 bytes")
	mp.Flush()

	// each table driven test creates numTxsToCreate txs with checkTx, and at the end clears all remaining txs.
	// each tx has 20 bytes
	tests := []struct {
		numTxsToCreate int
		maxBytes       int64
		maxGas         int64
		expectedNumTxs int
	}{
		{20, -1, -1, 20},
		{20, -1, 0, 0},
		{20, -1, 10, 10},
		{20, -1, 30, 20},
		{20, 0, -1, 0},
		{20, 0, 10, 0},
		{20, 10, 10, 0},
		{20, 24, 10, 1},
		{20, 240, 5, 5},
		{20, 240, -1, 10},
		{20, 240, 10, 10},
		{20, 240, 15, 10},
		{20, 20000, -1, 20},
		{20, 20000, 5, 5},
		{20, 20000, 30, 20},
	}
	for tcIndex, tt := range tests {
		checkTxs(t, mp, tt.numTxsToCreate)
		require.Equal(t, tt.numTxsToCreate, mp.Size())
		got := mp.ReapMaxBytesMaxGas(tt.maxBytes, tt.maxGas)
		require.Len(t, got, tt.expectedNumTxs, "Got %d txs, expected %d, tc #%d",
			len(got), tt.expectedNumTxs, tcIndex)
		mp.Flush()
	}
}

func TestMempoolFilters(t *testing.T) {
	app := kvstore.NewInMemoryApplication()
	cc := proxy.NewLocalClientCreator(app)
	mp, cleanup := newMempoolWithApp(cc)
	defer cleanup()
	emptyTxArr := []types.Tx{[]byte{}}

	nopPreFilter := func(_ types.Tx) error { return nil }
	nopPostFilter := func(_ types.Tx, _ *abci.CheckTxResponse) error { return nil }

	// each table driven test creates numTxsToCreate txs with checkTx, and at the end clears all remaining txs.
	// each tx has 20 bytes
	tests := []struct {
		numTxsToCreate int
		preFilter      PreCheckFunc
		postFilter     PostCheckFunc
		expectedNumTxs int
	}{
		{10, nopPreFilter, nopPostFilter, 10},
		{10, PreCheckMaxBytes(10), nopPostFilter, 0},
		{10, PreCheckMaxBytes(22), nopPostFilter, 10},
		{10, nopPreFilter, PostCheckMaxGas(-1), 10},
		{10, nopPreFilter, PostCheckMaxGas(0), 0},
		{10, nopPreFilter, PostCheckMaxGas(1), 10},
		{10, nopPreFilter, PostCheckMaxGas(3000), 10},
		{10, PreCheckMaxBytes(10), PostCheckMaxGas(20), 0},
		{10, PreCheckMaxBytes(30), PostCheckMaxGas(20), 10},
		{10, PreCheckMaxBytes(22), PostCheckMaxGas(1), 10},
		{10, PreCheckMaxBytes(22), PostCheckMaxGas(0), 0},
	}
	for tcIndex, tt := range tests {
		err := mp.Update(1, emptyTxArr, abciResponses(len(emptyTxArr), abci.CodeTypeOK), tt.preFilter, tt.postFilter)
		require.NoError(t, err)
		checkTxs(t, mp, tt.numTxsToCreate)
		require.Equal(t, tt.expectedNumTxs, mp.Size(), "mempool had the incorrect size, on test case %d", tcIndex)
		mp.Flush()
	}
}

func TestMempoolUpdate(t *testing.T) {
	app := kvstore.NewInMemoryApplication()
	cc := proxy.NewLocalClientCreator(app)
	mp, cleanup := newMempoolWithApp(cc)
	defer cleanup()

	// 1. Adds valid txs to the cache
	{
		tx1 := kvstore.NewTxFromID(1)
		err := mp.Update(1, []types.Tx{tx1}, abciResponses(1, abci.CodeTypeOK), nil, nil)
		require.NoError(t, err)
		_, err = mp.CheckTx(tx1, "")
		if assert.Error(t, err) { //nolint:testifylint // require.Error doesn't work with the conditional here
			assert.Equal(t, ErrTxInCache, err)
		}
	}

	// 2. Removes valid txs from the mempool
	{
		tx2 := kvstore.NewTxFromID(2)
		_, err := mp.CheckTx(tx2, "")
		require.NoError(t, err)
		err = mp.Update(1, []types.Tx{tx2}, abciResponses(1, abci.CodeTypeOK), nil, nil)
		require.NoError(t, err)
		assert.Zero(t, mp.Size())
	}

	// 3. Removes invalid transactions from the cache and the mempool (if present)
	{
		tx3 := kvstore.NewTxFromID(3)
		_, err := mp.CheckTx(tx3, "")
		require.NoError(t, err)
		err = mp.Update(1, []types.Tx{tx3}, abciResponses(1, 1), nil, nil)
		require.NoError(t, err)
		assert.Zero(t, mp.Size())

		_, err = mp.CheckTx(tx3, "")
		require.NoError(t, err)
	}
}

<<<<<<< HEAD
func TestMempoolFetchLanesInfo(t *testing.T) {
	_, err := FetchLanesInfo([]uint32{}, types.Lane(0))
	require.NoError(t, err)

	_, err = FetchLanesInfo([]uint32{}, types.Lane(1))
	require.ErrorAs(t, err, &ErrEmptyLanesDefaultLaneSet{})

	_, err = FetchLanesInfo([]uint32{1}, types.Lane(0))
	require.ErrorAs(t, err, &ErrBadDefaultLaneNonEmptyLaneList{})

	_, err = FetchLanesInfo([]uint32{1, 3, 4}, types.Lane(5))
	require.ErrorAs(t, err, &ErrDefaultLaneNotInList{})

	_, err = FetchLanesInfo([]uint32{1, 3, 4, 4}, types.Lane(4))
=======
func TestMempoolBuildLanesInfo(t *testing.T) {
	_, err := BuildLanesInfo([]uint32{}, types.Lane(0))
	require.NoError(t, err)

	_, err = BuildLanesInfo([]uint32{}, types.Lane(1))
	require.ErrorAs(t, err, &ErrEmptyLanesDefaultLaneSet{})

	_, err = BuildLanesInfo([]uint32{1}, types.Lane(0))
	require.ErrorAs(t, err, &ErrBadDefaultLaneNonEmptyLaneList{})

	_, err = BuildLanesInfo([]uint32{1, 3, 4}, types.Lane(5))
	require.ErrorAs(t, err, &ErrDefaultLaneNotInList{})

	_, err = BuildLanesInfo([]uint32{1, 3, 4, 4}, types.Lane(4))
>>>>>>> bf6377c2
	require.ErrorAs(t, err, &ErrRepeatedLanes{})
}

// Test dropping CheckTx requests when rechecking transactions. It mocks an asynchronous connection
// to the app.
func TestMempoolUpdateDoesNotPanicWhenApplicationMissedTx(t *testing.T) {
	mockClient := new(abciclimocks.Client)
	mockClient.On("Start").Return(nil)
	mockClient.On("SetLogger", mock.Anything)
	mockClient.On("Error").Return(nil).Times(4)
<<<<<<< HEAD
	mockClient.On("Info", mock.Anything, mock.Anything).Return(&abci.InfoResponse{LanePriorities: []uint32{1}, DefaultLanePriority: 1}, nil)
=======
	mockClient.On("Info", mock.Anything, mock.Anything).Return(&abci.InfoResponse{}, nil)
>>>>>>> bf6377c2

	mp, cleanup := newMempoolWithAppMock(mockClient)
	defer cleanup()

	// Disable rechecking to simulate it manually later.
	mp.config.Recheck = false

	// Add 4 transactions to the mempool by calling the mempool's `CheckTx` on each of them.
	txs := []types.Tx{[]byte{0x01}, []byte{0x02}, []byte{0x03}, []byte{0x04}}
	for _, tx := range txs {
		reqRes := newReqRes(tx, abci.CodeTypeOK, abci.CHECK_TX_TYPE_CHECK)
		mockClient.On("CheckTxAsync", mock.Anything, mock.Anything).Return(reqRes, nil).Once()
		_, err := mp.CheckTx(tx, "")
		require.NoError(t, err)

		// ensure that the callback that the mempool sets on the ReqRes is run.
		reqRes.InvokeCallback()
	}
	require.Len(t, txs, mp.Size())
	require.True(t, mp.recheck.done())

	// Calling update to remove the first transaction from the mempool.
	// This call also triggers the mempool to recheck its remaining transactions.
	err := mp.Update(0, []types.Tx{txs[0]}, abciResponses(1, abci.CodeTypeOK), nil, nil)
	require.NoError(t, err)

	// The mempool now should have sent its requests off to the client to be rechecked
	// and should be waiting for the corresponding callbacks to be called.
	// We now call the mempool-supplied callback on the first and third transaction.
	// This simulates the client dropping the second request.
	// Previous versions of this code panicked when the ABCI application missed
	// a recheck-tx request.
	reqRes := newReqRes(txs[1], abci.CodeTypeOK, abci.CHECK_TX_TYPE_RECHECK)
	reqRes.SetCallback(mp.handleRecheckTxResponse(txs[1]))

	reqRes = newReqRes(txs[3], abci.CodeTypeOK, abci.CHECK_TX_TYPE_RECHECK)
	reqRes.SetCallback(mp.handleRecheckTxResponse(txs[3]))

	mockClient.AssertExpectations(t)
}

func TestMempool_KeepInvalidTxsInCache(t *testing.T) {
	app := kvstore.NewInMemoryApplication()
	cc := proxy.NewLocalClientCreator(app)
	wcfg := config.DefaultConfig()
	wcfg.Mempool.KeepInvalidTxsInCache = true
	mp, cleanup := newMempoolWithAppAndConfig(cc, wcfg)
	defer cleanup()

	// 1. An invalid transaction must remain in the cache after Update
	{
		a := make([]byte, 8)
		binary.BigEndian.PutUint64(a, 0)

		b := make([]byte, 8)
		binary.BigEndian.PutUint64(b, 1)

		_, err := mp.CheckTx(b, "")
		require.NoError(t, err)

		// simulate new block
		_, err = app.FinalizeBlock(context.Background(), &abci.FinalizeBlockRequest{
			Txs: [][]byte{a, b},
		})
		require.NoError(t, err)
		err = mp.Update(1, []types.Tx{a, b},
			[]*abci.ExecTxResult{{Code: abci.CodeTypeOK}, {Code: 2}}, nil, nil)
		require.NoError(t, err)

		// a must be added to the cache
		_, err = mp.CheckTx(a, "")
		if assert.Error(t, err) { //nolint:testifylint // require.Error doesn't work with the conditional here
			assert.Equal(t, ErrTxInCache, err)
		}

		// b must remain in the cache
		_, err = mp.CheckTx(b, "")
		if assert.Error(t, err) { //nolint:testifylint // require.Error doesn't work with the conditional here
			assert.Equal(t, ErrTxInCache, err)
		}
	}

	// 2. An invalid transaction must remain in the cache
	{
		a := make([]byte, 8)
		binary.BigEndian.PutUint64(a, 0)

		// remove a from the cache to test (2)
		mp.cache.Remove(a)

		_, err := mp.CheckTx(a, "")
		require.NoError(t, err)
	}
}

func TestTxsAvailable(t *testing.T) {
	app := kvstore.NewInMemoryApplication()
	cc := proxy.NewLocalClientCreator(app)
	mp, cleanup := newMempoolWithApp(cc)
	defer cleanup()
	mp.EnableTxsAvailable()

	timeoutMS := 100

	// with no txs, it shouldn't fire
	ensureNoFire(t, mp.TxsAvailable())

	// send a bunch of txs, it should only fire once
	txs := checkTxs(t, mp, 100)
	ensureFire(t, mp.TxsAvailable(), timeoutMS)
	ensureNoFire(t, mp.TxsAvailable())

	// call update with half the txs.
	// it should fire once now for the new height
	// since there are still txs left
	committedTxs, remainingTxs := txs[:50], txs[50:]
	if err := mp.Update(1, committedTxs, abciResponses(len(committedTxs), abci.CodeTypeOK), nil, nil); err != nil {
		t.Error(err)
	}
	ensureFire(t, mp.TxsAvailable(), timeoutMS)
	ensureNoFire(t, mp.TxsAvailable())

	// send a bunch more txs. we already fired for this height so it shouldn't fire again
	moreTxs := checkTxs(t, mp, 50)
	ensureNoFire(t, mp.TxsAvailable())

	// now call update with all the txs. it should not fire as there are no txs left
	committedTxs = append(remainingTxs, moreTxs...)
	if err := mp.Update(2, committedTxs, abciResponses(len(committedTxs), abci.CodeTypeOK), nil, nil); err != nil {
		t.Error(err)
	}
	ensureNoFire(t, mp.TxsAvailable())

	// send a bunch more txs, it should only fire once
	checkTxs(t, mp, 100)
	ensureFire(t, mp.TxsAvailable(), timeoutMS)
	ensureNoFire(t, mp.TxsAvailable())
}

func TestSerialReap(t *testing.T) {
	app := kvstore.NewInMemoryApplication()
	cc := proxy.NewLocalClientCreator(app)

	mp, cleanup := newMempoolWithApp(cc)
	defer cleanup()

	appConnCon, _ := cc.NewABCIConsensusClient()
	appConnCon.SetLogger(log.TestingLogger().With("module", "abci-client", "connection", "consensus"))
	err := appConnCon.Start()
	require.NoError(t, err)

	cacheMap := make(map[string]struct{})
	deliverTxsRange := func(start, end int) {
		// Deliver some txs.
		for i := start; i < end; i++ {
			txBytes := kvstore.NewTx(strconv.Itoa(i), "true")
			_, err := mp.CheckTx(txBytes, "")
			_, cached := cacheMap[string(txBytes)]
			if cached {
				require.Error(t, err, "expected error for cached tx")
			} else {
				require.NoError(t, err, "expected no err for uncached tx")
			}
			cacheMap[string(txBytes)] = struct{}{}

			// Duplicates are cached and should return error
			_, err = mp.CheckTx(txBytes, "")
			require.Error(t, err, "Expected error after CheckTx on duplicated tx")
		}
	}

	reapCheck := func(exp int) {
		txs := mp.ReapMaxBytesMaxGas(-1, -1)
		require.Len(t, txs, exp)
	}

	updateRange := func(start, end int) {
		txs := make(types.Txs, end-start)
		for i := start; i < end; i++ {
			txs[i-start] = kvstore.NewTx(strconv.Itoa(i), "true")
		}
		if err := mp.Update(0, txs, abciResponses(len(txs), abci.CodeTypeOK), nil, nil); err != nil {
			t.Error(err)
		}
	}

	commitRange := func(start, end int) {
		// Deliver some txs in a block
		txs := make([][]byte, end-start)
		for i := start; i < end; i++ {
			txs[i-start] = kvstore.NewTx(strconv.Itoa(i), "true")
		}

		res, err := appConnCon.FinalizeBlock(context.Background(), &abci.FinalizeBlockRequest{Txs: txs})
		if err != nil {
			t.Errorf("client error committing tx: %v", err)
		}
		for _, txResult := range res.TxResults {
			if txResult.IsErr() {
				t.Errorf("error committing tx. Code:%v result:%X log:%v",
					txResult.Code, txResult.Data, txResult.Log)
			}
		}
		if len(res.AppHash) != 8 {
			t.Errorf("error committing. Hash:%X", res.AppHash)
		}

		_, err = appConnCon.Commit(context.Background(), &abci.CommitRequest{})
		if err != nil {
			t.Errorf("client error committing: %v", err)
		}
	}

	// ----------------------------------------

	// Deliver some txs.
	deliverTxsRange(0, 100)

	// Reap the txs.
	reapCheck(100)

	// Reap again.  We should get the same amount
	reapCheck(100)

	// Deliver 0 to 999, we should reap 900 new txs
	// because 100 were already counted.
	deliverTxsRange(0, 1000)

	// Reap the txs.
	reapCheck(1000)

	// Reap again.  We should get the same amount
	reapCheck(1000)

	// Commit from the consensus AppConn
	commitRange(0, 500)
	updateRange(0, 500)

	// We should have 500 left.
	reapCheck(500)

	// Deliver 100 invalid txs and 100 valid txs
	deliverTxsRange(900, 1100)

	// We should have 600 now.
	reapCheck(600)
}

func TestMempool_CheckTxChecksTxSize(t *testing.T) {
	app := kvstore.NewInMemoryApplication()
	cc := proxy.NewLocalClientCreator(app)

	mempl, cleanup := newMempoolWithApp(cc)
	defer cleanup()

	maxTxSize := mempl.config.MaxTxBytes

	testCases := []struct {
		len int
		err bool
	}{
		// check small txs. no error
		0: {10, false},
		1: {1000, false},
		2: {1000000, false},

		// check around maxTxSize
		3: {maxTxSize - 1, false},
		4: {maxTxSize, false},
		5: {maxTxSize + 1, true},
	}

	for i, testCase := range testCases {
		caseString := fmt.Sprintf("case %d, len %d", i, testCase.len)

		tx := cmtrand.Bytes(testCase.len)

		_, err := mempl.CheckTx(tx, "")
		bv := gogotypes.BytesValue{Value: tx}
		bz, err2 := bv.Marshal()
		require.NoError(t, err2)
		require.Len(t, bz, proto.Size(&bv), caseString)

		if !testCase.err {
			require.NoError(t, err, caseString)
		} else {
			require.Equal(t, ErrTxTooLarge{
				Max:    maxTxSize,
				Actual: testCase.len,
			}, err, caseString)
		}
	}
}

func TestMempoolTxsBytes(t *testing.T) {
	app := kvstore.NewInMemoryApplication()
	cc := proxy.NewLocalClientCreator(app)

	cfg := test.ResetTestRoot("mempool_test")

	cfg.Mempool.MaxTxsBytes = 100
	mp, cleanup := newMempoolWithAppAndConfig(cc, cfg)
	defer cleanup()

	// 1. zero by default
	assert.EqualValues(t, 0, mp.SizeBytes())

	// 2. len(tx) after CheckTx
	tx1 := kvstore.NewRandomTx(10)
	_, err := mp.CheckTx(tx1, "")
	require.NoError(t, err)
	assert.EqualValues(t, 10, mp.SizeBytes())

	// 3. zero again after tx is removed by Update
	err = mp.Update(1, []types.Tx{tx1}, abciResponses(1, abci.CodeTypeOK), nil, nil)
	require.NoError(t, err)
	assert.EqualValues(t, 0, mp.SizeBytes())

	// 4. zero after Flush
	tx2 := kvstore.NewRandomTx(20)
	_, err = mp.CheckTx(tx2, "")
	require.NoError(t, err)
	assert.EqualValues(t, 20, mp.SizeBytes())

	mp.Flush()
	assert.EqualValues(t, 0, mp.SizeBytes())

	// 5. ErrMempoolIsFull is returned when/if MaxTxsBytes limit is reached.
	tx3 := kvstore.NewRandomTx(100)
	_, err = mp.CheckTx(tx3, "")
	require.NoError(t, err)

	tx4 := kvstore.NewRandomTx(10)
	_, err = mp.CheckTx(tx4, "")
	if assert.Error(t, err) { //nolint:testifylint // require.Error doesn't work with the conditional here
		assert.IsType(t, ErrMempoolIsFull{}, err)
	}

	// 6. zero after tx is rechecked and removed due to not being valid anymore
	app2 := kvstore.NewInMemoryApplication()
	cc = proxy.NewLocalClientCreator(app2)

	mp, cleanup = newMempoolWithApp(cc)
	defer cleanup()

	txBytes := kvstore.NewRandomTx(10)

	_, err = mp.CheckTx(txBytes, "")
	require.NoError(t, err)
	assert.EqualValues(t, 10, mp.SizeBytes())

	appConnCon, _ := cc.NewABCIConsensusClient()
	appConnCon.SetLogger(log.TestingLogger().With("module", "abci-client", "connection", "consensus"))
	err = appConnCon.Start()
	require.NoError(t, err)
	t.Cleanup(func() {
		if err := appConnCon.Stop(); err != nil {
			t.Error(err)
		}
	})

	res, err := appConnCon.FinalizeBlock(context.Background(), &abci.FinalizeBlockRequest{Txs: [][]byte{txBytes}})
	require.NoError(t, err)
	require.EqualValues(t, 0, res.TxResults[0].Code)
	require.NotEmpty(t, res.AppHash)

	_, err = appConnCon.Commit(context.Background(), &abci.CommitRequest{})
	require.NoError(t, err)

	// Pretend like we committed nothing so txBytes gets rechecked and removed.
	err = mp.Update(1, []types.Tx{}, abciResponses(0, abci.CodeTypeOK), nil, nil)
	require.NoError(t, err)
	assert.EqualValues(t, 10, mp.SizeBytes())

	// 7. Test RemoveTxByKey function
	_, err = mp.CheckTx(tx1, "")
	require.NoError(t, err)
	assert.EqualValues(t, 20, mp.SizeBytes())
	require.Error(t, mp.RemoveTxByKey(types.Tx([]byte{0x07}).Key()))
	assert.EqualValues(t, 20, mp.SizeBytes())
	require.NoError(t, mp.RemoveTxByKey(types.Tx(tx1).Key()))
	assert.EqualValues(t, 10, mp.SizeBytes())
}

func TestMempoolNoCacheOverflow(t *testing.T) {
	mp, cleanup := newMempoolWithAsyncConnection(t)
	defer cleanup()

	// add tx0
	tx0 := kvstore.NewTxFromID(0)
	_, err := mp.CheckTx(tx0, "")
	require.NoError(t, err)
	err = mp.FlushAppConn()
	require.NoError(t, err)

	// saturate the cache to remove tx0
	for i := 1; i <= mp.config.CacheSize; i++ {
		_, err = mp.CheckTx(kvstore.NewTxFromID(i), "")
		require.NoError(t, err)
	}
	err = mp.FlushAppConn()
	require.NoError(t, err)
	assert.False(t, mp.cache.Has(kvstore.NewTxFromID(0)))

	// add again tx0
	_, err = mp.CheckTx(tx0, "")
	require.NoError(t, err)
	err = mp.FlushAppConn()
	require.NoError(t, err)

	// tx0 should appear only once in mp.lanes
	found := 0
	for _, lane := range mp.sortedLanes {
		for e := mp.lanes[lane].Front(); e != nil; e = e.Next() {
			if types.Tx.Key(e.Value.(*mempoolTx).Tx()) == types.Tx.Key(tx0) {
				found++
			}
		}
	}
	assert.Equal(t, 1, found)
}

// This will non-deterministically catch some concurrency failures like
// https://github.com/tendermint/tendermint/issues/3509
// TODO: all of the tests should probably also run using the remote proxy app
// since otherwise we're not actually testing the concurrency of the mempool here!
func TestMempoolRemoteAppConcurrency(t *testing.T) {
	mp, cleanup := newMempoolWithAsyncConnection(t)
	defer cleanup()

	// generate small number of txs
	nTxs := 10
	txLen := 200
	txs := NewRandomTxs(nTxs, txLen)

	// simulate a group of peers sending them over and over
	n := mp.config.Size
	for i := 0; i < n; i++ {
		txNum := mrand.Intn(nTxs)
		tx := txs[txNum]

		// this will err with ErrTxInCache many times ...
		mp.CheckTx(tx, "") //nolint: errcheck // will error
	}

	require.NoError(t, mp.FlushAppConn())
}

func TestMempoolConcurrentUpdateAndReceiveCheckTxResponse(t *testing.T) {
	app := kvstore.NewInMemoryApplication()
	cc := proxy.NewLocalClientCreator(app)

	cfg := test.ResetTestRoot("mempool_test")
	mp, cleanup := newMempoolWithAppAndConfig(cc, cfg)
	defer cleanup()

	for h := 1; h <= 100; h++ {
		// Two concurrent threads for each height. One updates the mempool with one valid tx,
		// writing the pool's height; the other, receives a CheckTx response, reading the height.
		var wg sync.WaitGroup
		wg.Add(2)

		go func(h int) {
			defer wg.Done()

			mp.PreUpdate()
			mp.Lock()
			err := mp.FlushAppConn()
			require.NoError(t, err)
			err = mp.Update(int64(h), []types.Tx{tx}, abciResponses(1, abci.CodeTypeOK), nil, nil)
			mp.Unlock()
			require.NoError(t, err)
			require.Equal(t, int64(h), mp.height.Load(), "height mismatch")
		}(h)

		go func(h int) {
			defer wg.Done()

			tx := kvstore.NewTxFromID(h)
			_, err := mp.CheckTx(tx, "")
			require.NoError(t, err)
			require.Equal(t, h, mp.Size(), "pool size mismatch")
		}(h)

		wg.Wait()
	}
}

// We have two iterators fetching transactions that
// then get removed.
func TestMempoolIteratorRace(t *testing.T) {
	mockClient := new(abciclimocks.Client)
	mockClient.On("Start").Return(nil)
	mockClient.On("SetLogger", mock.Anything)
	mockClient.On("Error").Return(nil).Times(100)
	mockClient.On("Info", mock.Anything, mock.Anything).Return(&abci.InfoResponse{LanePriorities: []uint32{1, 2, 3}, DefaultLanePriority: 1}, nil)

	mp, cleanup := newMempoolWithAppMock(mockClient)
	defer cleanup()

	// Disable rechecking to make sure the recheck logic is not interferint.
	mp.config.Recheck = false

	numLanes := 3
	n := int64(100) // Number of transactions

	var wg sync.WaitGroup

	wg.Add(2)
	var counter atomic.Int64
	go func() {
		// Wait for at least some transactions to get into the mempool
		for mp.Size() < int(n) {
			time.Sleep(time.Second)
		}
		fmt.Println("mempool height ", mp.height.Load())

		go func() {
			defer wg.Done()

			for counter.Load() < n {
				iter := mp.NewIterator()
				entry := <-iter.WaitNextCh()
				if entry == nil {
					continue
				}
				tx := entry.Tx()

				txs := []types.Tx{tx}

				resp := abciResponses(1, 0)
				err := mp.Update(1, txs, resp, nil, nil)

				require.NoError(t, err, tx)
				counter.Add(1)
			}
		}()

		go func() {
			defer wg.Done()

			for counter.Load() < n {
				iter := mp.NewIterator()
				entry := <-iter.WaitNextCh()
				if entry == nil {
					continue
				}
				tx := entry.Tx()

				txs := []types.Tx{tx}
				resp := abciResponses(1, 0)
				err := mp.Update(1, txs, resp, nil, nil)

				require.NoError(t, err)
				counter.Add(1)
			}
		}()
	}()

	// This was introduced because without a separate function
	// we have to sleep to wait for all txs to get into the mempool.
	// This way we loop in the function above until it is fool
	// without arbitrary timeouts.
	go func() {
		for i := 1; i <= int(n); i++ {
			tx := kvstore.NewTxFromID(i)

			currLane := (i % numLanes) + 1
			reqRes := newReqResWithLanes(tx, abci.CodeTypeOK, abci.CHECK_TX_TYPE_CHECK, uint32(currLane))
			require.NotNil(t, reqRes)

			mockClient.On("CheckTxAsync", mock.Anything, mock.Anything).Return(reqRes, nil).Once()
			_, err := mp.CheckTx(tx, "")
			require.NoError(t, err, err)
			reqRes.InvokeCallback()
		}
	}()

	wg.Wait()
	// require.Equal(t, mp.Size(), 0)
	require.Equal(t, counter.Load(), n)
}

func TestMempoolEmptyLanes(t *testing.T) {
	app := kvstore.NewInMemoryApplication()
	cc := proxy.NewLocalClientCreator(app)

	cfg := test.ResetTestRoot("mempool_empty_test")
	mp, cleanup := newMempoolWithAppAndConfig(cc, cfg)
	defer cleanup()

	go func() {
		iter := mp.NewIterator()
		require.Equal(t, 0, mp.Size())
		entry := <-iter.WaitNextCh()

		require.NotNil(t, entry)
		tx := entry.Tx()

		require.True(t, bytes.Equal(tx, kvstore.NewTxFromID(1)))
	}()
	time.Sleep(time.Second * 2)
	tx := kvstore.NewTxFromID(1)
	res := abci.ToCheckTxResponse(&abci.CheckTxResponse{Code: abci.CodeTypeOK})
	mp.handleCheckTxResponse(tx, "")(res)
	require.Equal(t, 1, mp.Size(), "pool size mismatch")
}

func TestMempoolNotifyTxsAvailable(t *testing.T) {
	app := kvstore.NewInMemoryApplication()
	cc := proxy.NewLocalClientCreator(app)

	cfg := test.ResetTestRoot("mempool_test")
	mp, cleanup := newMempoolWithAppAndConfig(cc, cfg)
	defer cleanup()

	mp.EnableTxsAvailable()
	assert.NotNil(t, mp.txsAvailable)
	require.False(t, mp.notifiedTxsAvailable.Load())

	// Adding a new valid tx to the pool will notify a tx is available
	tx := kvstore.NewTxFromID(1)
	res := abci.ToCheckTxResponse(&abci.CheckTxResponse{Code: abci.CodeTypeOK})
	mp.handleCheckTxResponse(tx, "")(res)
	require.Equal(t, 1, mp.Size(), "pool size mismatch")
	require.True(t, mp.notifiedTxsAvailable.Load())
	require.Len(t, mp.TxsAvailable(), 1)
	<-mp.TxsAvailable()

	// Receiving CheckTx response for a tx already in the pool should not notify of available txs
	res = abci.ToCheckTxResponse(&abci.CheckTxResponse{Code: abci.CodeTypeOK})
	mp.handleCheckTxResponse(tx, "")(res)
	require.Equal(t, 1, mp.Size())
	require.True(t, mp.notifiedTxsAvailable.Load())
	require.Empty(t, mp.TxsAvailable())

	// Updating the pool will remove the tx and set the variable to false
	err := mp.Update(1, []types.Tx{tx}, abciResponses(1, abci.CodeTypeOK), nil, nil)
	require.NoError(t, err)
	require.Zero(t, mp.Size())
	require.False(t, mp.notifiedTxsAvailable.Load())
}

// Test that adding a transaction panics when the CheckTx request fails.
func TestMempoolSyncCheckTxReturnError(t *testing.T) {
	mockClient := new(abciclimocks.Client)
	mockClient.On("Start").Return(nil)
	mockClient.On("SetLogger", mock.Anything)
	mockClient.On("Info", mock.Anything, mock.Anything).Return(&abci.InfoResponse{}, nil)

	mp, cleanup := newMempoolWithAppMock(mockClient)
	defer cleanup()

	// The app will return an error on a CheckTx request.
	tx := []byte{0x01}
	mockClient.On("CheckTxAsync", mock.Anything, mock.Anything).Return(nil, errors.New("")).Once()

	// Adding the transaction should panic when the call to the app returns an error.
	defer func() {
		if r := recover(); r == nil {
			t.Errorf("CheckTx did not panic")
		}
	}()
	_, err := mp.CheckTx(tx, "")
	require.NoError(t, err)
}

// Test that rechecking panics when a CheckTx request fails, when using a sync ABCI client.
func TestMempoolSyncRecheckTxReturnError(t *testing.T) {
	mockClient := new(abciclimocks.Client)
	mockClient.On("Start").Return(nil)
	mockClient.On("SetLogger", mock.Anything)
	mockClient.On("Error").Return(nil)
	mockClient.On("Info", mock.Anything, mock.Anything).Return(&abci.InfoResponse{}, nil)

	mp, cleanup := newMempoolWithAppMock(mockClient)
	defer cleanup()

	// First we add two transactions to the mempool.
	txs := []types.Tx{[]byte{0x01}, []byte{0x02}}
	for _, tx := range txs {
		reqRes := newReqRes(tx, abci.CodeTypeOK, abci.CHECK_TX_TYPE_CHECK)
		mockClient.On("CheckTxAsync", mock.Anything, mock.Anything).Return(reqRes, nil).Once()
		_, err := mp.CheckTx(tx, "")
		require.NoError(t, err)

		// ensure that the callback that the mempool sets on the ReqRes is run.
		reqRes.InvokeCallback()
	}
	require.Len(t, txs, mp.Size())

	// The first tx is valid when rechecking and the client will call the callback right after the
	// response from the app and before returning.
	reqRes := newReqRes(txs[0], abci.CodeTypeOK, abci.CHECK_TX_TYPE_RECHECK)
	mockClient.On("CheckTxAsync", mock.Anything, mock.Anything).Return(reqRes, nil).Once()

	// On the second CheckTx request, the app returns an error.
	mockClient.On("CheckTxAsync", mock.Anything, mock.Anything).Return(nil, errors.New("")).Once()

	// Rechecking should panic when the call to the app returns an error.
	defer func() {
		if r := recover(); r == nil {
			t.Errorf("recheckTxs did not panic")
		}
	}()
	mp.recheckTxs()
}

// Test that rechecking finishes correctly when a CheckTx response never arrives, when using an
// async ABCI client.
func TestMempoolAsyncRecheckTxReturnError(t *testing.T) {
	mockClient := new(abciclimocks.Client)
	mockClient.On("Start").Return(nil)
	mockClient.On("SetLogger", mock.Anything)
	mockClient.On("Error").Return(nil).Times(4)
	mockClient.On("Info", mock.Anything, mock.Anything).Return(&abci.InfoResponse{}, nil)

	mp, cleanup := newMempoolWithAppMock(mockClient)
	defer cleanup()

	mp.config.RecheckTimeout = 100 * time.Millisecond

	// Add 4 txs to the mempool.
	txs := []types.Tx{[]byte{0x01}, []byte{0x02}, []byte{0x03}, []byte{0x04}}
	for _, tx := range txs {
		reqRes := newReqRes(tx, abci.CodeTypeOK, abci.CHECK_TX_TYPE_CHECK)
		mockClient.On("CheckTxAsync", mock.Anything, mock.Anything).Return(reqRes, nil).Once()
		_, err := mp.CheckTx(tx, "")
		require.NoError(t, err)

		// ensure that the callback that the mempool sets on the ReqRes is run.
		reqRes.InvokeCallback()
	}
	require.Len(t, txs, mp.Size())

	// Check that recheck has not started.
	require.True(t, mp.recheck.done())
	require.Nil(t, mp.recheck.cursor)
	require.Nil(t, mp.recheck.end)
	require.False(t, mp.recheck.isRechecking.Load())
	mockClient.AssertExpectations(t)

	// For rechecking, there will be one call to CheckTxAsync per tx.
	// The app will reply to the second and fourth requests later than the allowed recheck duration.
	rr1 := newReqRes(txs[0], abci.CodeTypeOK, abci.CHECK_TX_TYPE_RECHECK)
	mockClient.On("CheckTxAsync", mock.Anything, mock.Anything).Return(rr1, nil).Once()
	rr2 := newReqRes(txs[1], abci.CodeTypeOK, abci.CHECK_TX_TYPE_RECHECK)
	mockClient.On("CheckTxAsync", mock.Anything, mock.Anything).Return(rr2, nil).Once().After(mp.config.RecheckTimeout * 10)
	rr3 := newReqRes(txs[2], 1, abci.CHECK_TX_TYPE_RECHECK) // invalid tx
	mockClient.On("CheckTxAsync", mock.Anything, mock.Anything).Return(rr3, nil).Once()
	rr4 := newReqRes(txs[3], abci.CodeTypeOK, abci.CHECK_TX_TYPE_RECHECK)
	mockClient.On("CheckTxAsync", mock.Anything, mock.Anything).Return(rr4, nil).Once().After(mp.config.RecheckTimeout * 10)

	// On the async client, the callbacks are invoked when flushing the connection. The app replies
	// to the request for the first tx (valid) and for the third tx (invalid), so the callback is
	// invoked twice. The app does not reply to the requests for the second and fourth txs, so the
	// callback is not invoked on these two cases.
	mockClient.On("Flush", mock.Anything).Run(func(_ mock.Arguments) {
		rr1.InvokeCallback()
		rr3.InvokeCallback()
	}).Return(nil)

	// mp.recheck.done() should be true only before and after calling recheckTxs.
	mp.recheckTxs()
	require.True(t, mp.recheck.done())
	require.False(t, mp.recheck.isRechecking.Load())
	require.Nil(t, mp.recheck.cursor)
	require.NotNil(t, mp.recheck.end)
	require.Equal(t, len(txs)-1, mp.Size()) // one invalid tx was removed
	require.Equal(t, int32(2), mp.recheck.numPendingTxs.Load())

	mockClient.AssertExpectations(t)
}

// This test used to cause a data race when rechecking (see https://github.com/cometbft/cometbft/issues/1827).
func TestMempoolRecheckRace(t *testing.T) {
	mp, cleanup := newMempoolWithAsyncConnection(t)
	defer cleanup()

	// Add a bunch of transactions to the mempool.
	var err error
	txs := newUniqueTxs(10)
	for _, tx := range txs {
		_, err = mp.CheckTx(tx, "")
		require.NoError(t, err)
	}

	// Update one transaction to force rechecking the rest.
	mp.PreUpdate()
	mp.Lock()
	err = mp.FlushAppConn()
	require.NoError(t, err)
	err = mp.Update(1, txs[:1], abciResponses(1, abci.CodeTypeOK), nil, nil)
	require.NoError(t, err)
	mp.Unlock()

	// Recheck has finished
	require.True(t, mp.recheck.done())
	require.Nil(t, mp.recheck.cursor)

	// Add again the same transaction that was updated. Recheck has finished so adding this tx
	// should not result in a data race on the variable recheck.cursor.
	_, err = mp.CheckTx(txs[:1][0], "")
	require.Equal(t, err, ErrTxInCache)
	require.Zero(t, mp.recheck.numPendingTxs.Load())
}

// Test adding transactions while a concurrent routine reaps txs and updates the mempool, simulating
// the consensus module, when using an async ABCI client.
func TestMempoolConcurrentCheckTxAndUpdate(t *testing.T) {
	mp, cleanup := newMempoolWithAsyncConnection(t)
	defer cleanup()

	maxHeight := 100
	var wg sync.WaitGroup
	wg.Add(1)

	// A process that continuously reaps and update the mempool, simulating creation and committing
	// of blocks by the consensus module.
	go func() {
		defer wg.Done()

		time.Sleep(50 * time.Millisecond) // wait a bit to have some txs in mempool before starting updating
		for h := 1; h <= maxHeight; h++ {
			if mp.Size() == 0 {
				break
			}
			txs := mp.ReapMaxBytesMaxGas(100, -1)
			mp.PreUpdate()
			mp.Lock()
			err := mp.FlushAppConn() // needed to process the pending CheckTx requests and their callbacks
			require.NoError(t, err)
			err = mp.Update(int64(h), txs, abciResponses(len(txs), abci.CodeTypeOK), nil, nil)
			require.NoError(t, err)
			mp.Unlock()
		}
	}()

	// Concurrently, add transactions (one per height).
	for h := 1; h <= maxHeight; h++ {
		_, err := mp.CheckTx(kvstore.NewTxFromID(h), "")
		require.NoError(t, err)
	}

	wg.Wait()

	// All added transactions should have been removed from the mempool.
	require.Zero(t, mp.Size())
}

// TODO automate the lane numbers so we can change the number of lanes
// and increase the number of transactions.
func TestMempoolIteratorExactOrder(t *testing.T) {
	mockClient := new(abciclimocks.Client)
	mockClient.On("Start").Return(nil)
	mockClient.On("SetLogger", mock.Anything)
	mockClient.On("Error").Return(nil).Times(100)
	mockClient.On("Info", mock.Anything, mock.Anything).Return(&abci.InfoResponse{LanePriorities: []uint32{1, 2, 3}, DefaultLanePriority: 1}, nil)

	mp, cleanup := newMempoolWithAppMock(mockClient)
	defer cleanup()

	// Disable rechecking to make sure the recheck logic is not interferint.
	mp.config.Recheck = false

	numLanes := 3
	n := 11 // Number of transactions
	// Transactions are ordered into lanes by their IDs
	// This is the order in which they should appear following WRR
	localSortedLanes := []int{2, 5, 8, 1, 4, 3, 11, 7, 10, 6, 9}
	var wg sync.WaitGroup
	wg.Add(1)
	go func() {
		defer wg.Done()
		for mp.Size() < n {
			time.Sleep(time.Second)
		}
		t.Log("Mempool full, starting to pick up transactions", mp.Size())

		iter := mp.NewIterator()

		counter := 0
		for counter < n {
			entry := <-iter.WaitNextCh()
			if entry == nil {
				continue
			}
			tx := entry.Tx()

			txLocal := kvstore.NewTxFromID(localSortedLanes[counter])

			require.True(t, bytes.Equal(tx, txLocal))

			counter++
		}
	}()

	// This was introduced because without a separate function
	// we have to sleep to wait for all txs to get into the mempool.
	// This way we loop in the function above until it is fool
	// without arbitrary timeouts.
	go func() {
		for i := 1; i <= n; i++ {
			tx := kvstore.NewTxFromID(i)

			currLane := (i % numLanes) + 1
			reqRes := newReqResWithLanes(tx, abci.CodeTypeOK, abci.CHECK_TX_TYPE_CHECK, uint32(currLane))
			require.NotNil(t, reqRes)

			mockClient.On("CheckTxAsync", mock.Anything, mock.Anything).Return(reqRes, nil).Once()
			_, err := mp.CheckTx(tx, "")
			require.NoError(t, err, err)
			reqRes.InvokeCallback()
		}
	}()

	wg.Wait()
}

// This only tests that all transactions were submitted.
func TestMempoolIteratorCountOnly(t *testing.T) {
	app := kvstore.NewInMemoryApplication()
	cc := proxy.NewLocalClientCreator(app)

	cfg := test.ResetTestRoot("mempool_test")
	mp, cleanup := newMempoolWithAppAndConfig(cc, cfg)
	defer cleanup()

	var wg sync.WaitGroup
	wg.Add(1)

	n := numTxs

	// Spawn a goroutine that iterates on the list until counting n entries.
	counter := 0
	go func() {
		defer wg.Done()

		iter := mp.NewIterator()
		for counter < n {
			entry := <-iter.WaitNextCh()
			if entry == nil {
				continue
			}
			counter++
		}
	}()

	// Add n transactions with sequential ids.
	for i := 0; i < n; i++ {
		tx := kvstore.NewTxFromID(i)
		rr, err := mp.CheckTx(tx, "")
		require.NoError(t, err)
		rr.Wait()
	}

	wg.Wait()
	require.Equal(t, n, counter)
}

// This only tests that all transactions were submitted.
func TestMempoolIterator(t *testing.T) {
	app := kvstore.NewInMemoryApplication()
	cc := proxy.NewLocalClientCreator(app)

	cfg := test.ResetTestRoot("mempool_test")
	mp, cleanup := newMempoolWithAppAndConfig(cc, cfg)
	defer cleanup()

	var wg sync.WaitGroup
	wg.Add(1)

	n := 1000 // numTxs

	// Spawn a goroutine that iterates on the list until counting n entries.
	counter := 0
	go func() {
		defer wg.Done()

		iter := mp.NewIterator()
		for counter < n {
			entry := <-iter.WaitNextCh()
			if entry == nil {
				continue
			}

			counter++
		}
	}()

	// Add n transactions with sequential ids.
	for i := 0; i < n; i++ {
		tx := kvstore.NewTxFromID(i)
		rr, err := mp.CheckTx(tx, "")
		require.NoError(t, err)
		rr.Wait()
	}

	wg.Wait()
	require.Equal(t, n, counter)
}

func newMempoolWithAsyncConnection(t *testing.T) (*CListMempool, cleanupFunc) {
	t.Helper()
	sockPath := fmt.Sprintf("unix:///tmp/echo_%v.sock", cmtrand.Str(6))
	app := kvstore.NewInMemoryApplication()
	server := newRemoteApp(t, sockPath, app)
	t.Cleanup(func() {
		if err := server.Stop(); err != nil {
			t.Error(err)
		}
	})
	cfg := test.ResetTestRoot("mempool_test")
	return newMempoolWithAppAndConfig(proxy.NewRemoteClientCreator(sockPath, "socket", true), cfg)
}

// caller must close server.
func newRemoteApp(t *testing.T, addr string, app abci.Application) service.Service {
	t.Helper()
	_, err := abciclient.NewClient(addr, "socket", true)
	require.NoError(t, err)

	// Start server
	server := abciserver.NewSocketServer(addr, app)
	server.SetLogger(log.TestingLogger().With("module", "abci-server"))
	if err := server.Start(); err != nil {
		t.Fatalf("Error starting socket server: %v", err.Error())
	}

	return server
}

func newReqRes(tx types.Tx, code uint32, requestType abci.CheckTxType) *abciclient.ReqRes {
	reqRes := abciclient.NewReqRes(abci.ToCheckTxRequest(&abci.CheckTxRequest{Tx: tx, Type: requestType}))
	reqRes.Response = abci.ToCheckTxResponse(&abci.CheckTxResponse{Code: code})
	return reqRes
}

func newReqResWithLanes(tx types.Tx, code uint32, requestType abci.CheckTxType, lane uint32) *abciclient.ReqRes {
	reqRes := abciclient.NewReqRes(abci.ToCheckTxRequest(&abci.CheckTxRequest{Tx: tx, Type: requestType}))
	reqRes.Response = abci.ToCheckTxResponse(&abci.CheckTxResponse{Code: code, Lane: lane})
	return reqRes
}

func abciResponses(n int, code uint32) []*abci.ExecTxResult {
	responses := make([]*abci.ExecTxResult, 0, n)
	for i := 0; i < n; i++ {
		responses = append(responses, &abci.ExecTxResult{Code: code})
	}
	return responses
}

func doCommit(t require.TestingT, mp Mempool, app abci.Application, txs types.Txs, height int64) {
	rfb := &abci.FinalizeBlockRequest{Txs: make([][]byte, len(txs))}
	for i, tx := range txs {
		rfb.Txs[i] = tx
	}
	_, e := app.FinalizeBlock(context.Background(), rfb)
	require.NoError(t, e)
	mp.PreUpdate()
	mp.Lock()
	e = mp.FlushAppConn()
	require.NoError(t, e)
	_, e = app.Commit(context.Background(), &abci.CommitRequest{})
	require.NoError(t, e)
	e = mp.Update(height, txs, abciResponses(txs.Len(), abci.CodeTypeOK), nil, nil)
	require.NoError(t, e)
	mp.Unlock()
}<|MERGE_RESOLUTION|>--- conflicted
+++ resolved
@@ -65,18 +65,10 @@
 		panic(err)
 	}
 
-<<<<<<< HEAD
-	lanesInfo, err := FetchLanesInfo(appInfoRes.LanePriorities, types.Lane(appInfoRes.DefaultLanePriority))
-	if err != nil {
-		panic(err)
-	}
-
-=======
 	lanesInfo, err := BuildLanesInfo(appInfoRes.LanePriorities, types.Lane(appInfoRes.DefaultLanePriority))
 	if err != nil {
 		panic(err)
 	}
->>>>>>> bf6377c2
 	mp := NewCListMempool(cfg.Mempool, appConnMem, lanesInfo, 0)
 	mp.SetLogger(log.TestingLogger())
 
@@ -106,11 +98,7 @@
 	if err != nil {
 		panic(err)
 	}
-<<<<<<< HEAD
-	lanesInfo, err := FetchLanesInfo(appInfoRes.LanePriorities, types.Lane(appInfoRes.DefaultLanePriority))
-=======
 	lanesInfo, err := BuildLanesInfo(appInfoRes.LanePriorities, types.Lane(appInfoRes.DefaultLanePriority))
->>>>>>> bf6377c2
 	if err != nil {
 		panic(err)
 	}
@@ -307,22 +295,6 @@
 	}
 }
 
-<<<<<<< HEAD
-func TestMempoolFetchLanesInfo(t *testing.T) {
-	_, err := FetchLanesInfo([]uint32{}, types.Lane(0))
-	require.NoError(t, err)
-
-	_, err = FetchLanesInfo([]uint32{}, types.Lane(1))
-	require.ErrorAs(t, err, &ErrEmptyLanesDefaultLaneSet{})
-
-	_, err = FetchLanesInfo([]uint32{1}, types.Lane(0))
-	require.ErrorAs(t, err, &ErrBadDefaultLaneNonEmptyLaneList{})
-
-	_, err = FetchLanesInfo([]uint32{1, 3, 4}, types.Lane(5))
-	require.ErrorAs(t, err, &ErrDefaultLaneNotInList{})
-
-	_, err = FetchLanesInfo([]uint32{1, 3, 4, 4}, types.Lane(4))
-=======
 func TestMempoolBuildLanesInfo(t *testing.T) {
 	_, err := BuildLanesInfo([]uint32{}, types.Lane(0))
 	require.NoError(t, err)
@@ -337,7 +309,6 @@
 	require.ErrorAs(t, err, &ErrDefaultLaneNotInList{})
 
 	_, err = BuildLanesInfo([]uint32{1, 3, 4, 4}, types.Lane(4))
->>>>>>> bf6377c2
 	require.ErrorAs(t, err, &ErrRepeatedLanes{})
 }
 
@@ -348,11 +319,7 @@
 	mockClient.On("Start").Return(nil)
 	mockClient.On("SetLogger", mock.Anything)
 	mockClient.On("Error").Return(nil).Times(4)
-<<<<<<< HEAD
-	mockClient.On("Info", mock.Anything, mock.Anything).Return(&abci.InfoResponse{LanePriorities: []uint32{1}, DefaultLanePriority: 1}, nil)
-=======
 	mockClient.On("Info", mock.Anything, mock.Anything).Return(&abci.InfoResponse{}, nil)
->>>>>>> bf6377c2
 
 	mp, cleanup := newMempoolWithAppMock(mockClient)
 	defer cleanup()
