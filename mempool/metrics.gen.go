// Code generated by metricsgen. DO NOT EDIT.

package mempool

import (
	"github.com/go-kit/kit/metrics/discard"
	prometheus "github.com/go-kit/kit/metrics/prometheus"
	stdprometheus "github.com/prometheus/client_golang/prometheus"
)

func PrometheusMetrics(namespace string, labelsAndValues ...string) *Metrics {
	labels := []string{}
	for i := 0; i < len(labelsAndValues); i += 2 {
		labels = append(labels, labelsAndValues[i])
	}
	return &Metrics{
		Size: prometheus.NewGaugeFrom(stdprometheus.GaugeOpts{
			Namespace: namespace,
			Subsystem: MetricsSubsystem,
			Name:      "size",
			Help:      "Number of uncommitted transactions in the mempool.",
		}, labels).With(labelsAndValues...),
		SizeBytes: prometheus.NewGaugeFrom(stdprometheus.GaugeOpts{
			Namespace: namespace,
			Subsystem: MetricsSubsystem,
			Name:      "size_bytes",
			Help:      "Total size of the mempool in bytes.",
		}, labels).With(labelsAndValues...),
		TxSizeBytes: prometheus.NewHistogramFrom(stdprometheus.HistogramOpts{
			Namespace: namespace,
			Subsystem: MetricsSubsystem,
			Name:      "tx_size_bytes",
			Help:      "Histogram of transaction sizes in bytes.",

			Buckets: stdprometheus.ExponentialBuckets(1, 3, 7),
		}, labels).With(labelsAndValues...),
		FailedTxs: prometheus.NewCounterFrom(stdprometheus.CounterOpts{
			Namespace: namespace,
			Subsystem: MetricsSubsystem,
			Name:      "failed_txs",
			Help:      "Number of failed transactions.",
		}, labels).With(labelsAndValues...),
		RejectedTxs: prometheus.NewCounterFrom(stdprometheus.CounterOpts{
			Namespace: namespace,
			Subsystem: MetricsSubsystem,
			Name:      "rejected_txs",
			Help:      "Number of rejected transactions.",
		}, labels).With(labelsAndValues...),
		RecheckTimes: prometheus.NewCounterFrom(stdprometheus.CounterOpts{
			Namespace: namespace,
			Subsystem: MetricsSubsystem,
			Name:      "recheck_times",
			Help:      "Number of times transactions are rechecked in the mempool.",
		}, labels).With(labelsAndValues...),
		AlreadyReceivedTxs: prometheus.NewCounterFrom(stdprometheus.CounterOpts{
			Namespace: namespace,
			Subsystem: MetricsSubsystem,
			Name:      "already_received_txs",
			Help:      "Number of duplicate transaction reception.",
		}, labels).With(labelsAndValues...),
<<<<<<< HEAD
		RequestedTxs: prometheus.NewCounterFrom(stdprometheus.CounterOpts{
			Namespace: namespace,
			Subsystem: MetricsSubsystem,
			Name:      "requested_txs",
			Help:      "Number of requested transactions (WantTx messages).",
		}, labels).With(labelsAndValues...),
		RerequestedTxs: prometheus.NewCounterFrom(stdprometheus.CounterOpts{
			Namespace: namespace,
			Subsystem: MetricsSubsystem,
			Name:      "rerequested_txs",
			Help:      "Number of re-requested transactions.",
		}, labels).With(labelsAndValues...),
		NoPeerForTx: prometheus.NewCounterFrom(stdprometheus.CounterOpts{
			Namespace: namespace,
			Subsystem: MetricsSubsystem,
			Name:      "no_peer_for_tx",
			Help:      "Number of times we cannot find a peer for a tx.",
=======
		ActiveOutboundConnections: prometheus.NewGaugeFrom(stdprometheus.GaugeOpts{
			Namespace: namespace,
			Subsystem: MetricsSubsystem,
			Name:      "active_outbound_connections",
			Help:      "Number of connections being actively used for gossiping transactions (experimental feature).",
>>>>>>> d12edd17
		}, labels).With(labelsAndValues...),
	}
}

func NopMetrics() *Metrics {
	return &Metrics{
<<<<<<< HEAD
		Size:               discard.NewGauge(),
		SizeBytes:          discard.NewGauge(),
		TxSizeBytes:        discard.NewHistogram(),
		FailedTxs:          discard.NewCounter(),
		RejectedTxs:        discard.NewCounter(),
		RecheckTimes:       discard.NewCounter(),
		AlreadyReceivedTxs: discard.NewCounter(),
		RequestedTxs:       discard.NewCounter(),
		RerequestedTxs:     discard.NewCounter(),
		NoPeerForTx:        discard.NewCounter(),
=======
		Size:                      discard.NewGauge(),
		SizeBytes:                 discard.NewGauge(),
		TxSizeBytes:               discard.NewHistogram(),
		FailedTxs:                 discard.NewCounter(),
		RejectedTxs:               discard.NewCounter(),
		RecheckTimes:              discard.NewCounter(),
		AlreadyReceivedTxs:        discard.NewCounter(),
		ActiveOutboundConnections: discard.NewGauge(),
>>>>>>> d12edd17
	}
}<|MERGE_RESOLUTION|>--- conflicted
+++ resolved
@@ -58,7 +58,12 @@
 			Name:      "already_received_txs",
 			Help:      "Number of duplicate transaction reception.",
 		}, labels).With(labelsAndValues...),
-<<<<<<< HEAD
+		ActiveOutboundConnections: prometheus.NewGaugeFrom(stdprometheus.GaugeOpts{
+			Namespace: namespace,
+			Subsystem: MetricsSubsystem,
+			Name:      "active_outbound_connections",
+			Help:      "Number of connections being actively used for gossiping transactions (experimental feature).",
+		}, labels).With(labelsAndValues...),
 		RequestedTxs: prometheus.NewCounterFrom(stdprometheus.CounterOpts{
 			Namespace: namespace,
 			Subsystem: MetricsSubsystem,
@@ -76,31 +81,12 @@
 			Subsystem: MetricsSubsystem,
 			Name:      "no_peer_for_tx",
 			Help:      "Number of times we cannot find a peer for a tx.",
-=======
-		ActiveOutboundConnections: prometheus.NewGaugeFrom(stdprometheus.GaugeOpts{
-			Namespace: namespace,
-			Subsystem: MetricsSubsystem,
-			Name:      "active_outbound_connections",
-			Help:      "Number of connections being actively used for gossiping transactions (experimental feature).",
->>>>>>> d12edd17
 		}, labels).With(labelsAndValues...),
 	}
 }
 
 func NopMetrics() *Metrics {
 	return &Metrics{
-<<<<<<< HEAD
-		Size:               discard.NewGauge(),
-		SizeBytes:          discard.NewGauge(),
-		TxSizeBytes:        discard.NewHistogram(),
-		FailedTxs:          discard.NewCounter(),
-		RejectedTxs:        discard.NewCounter(),
-		RecheckTimes:       discard.NewCounter(),
-		AlreadyReceivedTxs: discard.NewCounter(),
-		RequestedTxs:       discard.NewCounter(),
-		RerequestedTxs:     discard.NewCounter(),
-		NoPeerForTx:        discard.NewCounter(),
-=======
 		Size:                      discard.NewGauge(),
 		SizeBytes:                 discard.NewGauge(),
 		TxSizeBytes:               discard.NewHistogram(),
@@ -109,6 +95,8 @@
 		RecheckTimes:              discard.NewCounter(),
 		AlreadyReceivedTxs:        discard.NewCounter(),
 		ActiveOutboundConnections: discard.NewGauge(),
->>>>>>> d12edd17
+		RequestedTxs:              discard.NewCounter(),
+		RerequestedTxs:            discard.NewCounter(),
+		NoPeerForTx:               discard.NewCounter(),
 	}
 }