# Configuration

Tendermint Core can be configured via a TOML file in
`$TMHOME/config/config.toml`. Some of these parameters can be overridden by
command-line flags. For most users, the options in the `##### main base configuration options #####` are intended to be modified while
config options further below are intended for advance power users.

## Options

The default configuration file create by `tendermint init` has all
the parameters set with their default values. It will look something
like the file below, however, double check by inspecting the
`config.toml` created with your version of `tendermint` installed:

```
# This is a TOML config file.
# For more information, see https://github.com/toml-lang/toml

##### main base config options #####

# TCP or UNIX socket address of the ABCI application,
# or the name of an ABCI application compiled in with the Tendermint binary
proxy_app = "tcp://127.0.0.1:26658"

# A custom human readable name for this node
moniker = "anonymous"

# If this node is many blocks behind the tip of the chain, FastSync
# allows them to catchup quickly by downloading blocks in parallel
# and verifying their commits
fast_sync = true

# Database backend: goleveldb | cleveldb | boltdb
# * goleveldb (github.com/syndtr/goleveldb - most popular implementation)
#   - pure go
#   - stable
# * cleveldb (uses levigo wrapper)
#   - fast
#   - requires gcc
#   - use cleveldb build tag (go build -tags cleveldb)
# * boltdb (uses etcd's fork of bolt - github.com/etcd-io/bbolt)
#   - EXPERIMENTAL
#   - may be faster is some use-cases (random reads - indexer)
#   - use boltdb build tag (go build -tags boltdb)
db_backend = "goleveldb"

# Database directory
db_dir = "data"

# Output level for logging, including package level options
log_level = "main:info,state:info,*:error"

# Output format: 'plain' (colored text) or 'json'
log_format = "plain"

##### additional base config options #####

# Path to the JSON file containing the initial validator set and other meta data
genesis_file = "config/genesis.json"

# Path to the JSON file containing the private key to use as a validator in the consensus protocol
priv_validator_file = "config/priv_validator.json"

# TCP or UNIX socket address for Tendermint to listen on for
# connections from an external PrivValidator process
priv_validator_laddr = ""

# Path to the JSON file containing the private key to use for node authentication in the p2p protocol
node_key_file = "config/node_key.json"

# Mechanism to connect to the ABCI application: socket | grpc
abci = "socket"

# TCP or UNIX socket address for the profiling server to listen on
prof_laddr = ""

# If true, query the ABCI app on connecting to a new peer
# so the app can decide if we should keep the connection or not
filter_peers = false

##### advanced configuration options #####

##### rpc server configuration options #####
[rpc]

# TCP or UNIX socket address for the RPC server to listen on
laddr = "tcp://0.0.0.0:26657"

# A list of origins a cross-domain request can be executed from
# Default value '[]' disables cors support
# Use '["*"]' to allow any origin
cors_allowed_origins = []

# A list of methods the client is allowed to use with cross-domain requests
cors_allowed_methods = ["HEAD", "GET", "POST"]

# A list of non simple headers the client is allowed to use with cross-domain requests
cors_allowed_headers = ["Origin", "Accept", "Content-Type", "X-Requested-With", "X-Server-Time"]

# TCP or UNIX socket address for the gRPC server to listen on
# NOTE: This server only supports /broadcast_tx_commit
grpc_laddr = ""

# Maximum number of simultaneous connections.
# Does not include RPC (HTTP&WebSocket) connections. See max_open_connections
# If you want to accept a larger number than the default, make sure
# you increase your OS limits.
# 0 - unlimited.
# Should be < {ulimit -Sn} - {MaxNumInboundPeers} - {MaxNumOutboundPeers} - {N of wal, db and other open files}
# 1024 - 40 - 10 - 50 = 924 = ~900
grpc_max_open_connections = 900

# Activate unsafe RPC commands like /dial_seeds and /unsafe_flush_mempool
unsafe = false

# Maximum number of simultaneous connections (including WebSocket).
# Does not include gRPC connections. See grpc_max_open_connections
# If you want to accept a larger number than the default, make sure
# you increase your OS limits.
# 0 - unlimited.
# Should be < {ulimit -Sn} - {MaxNumInboundPeers} - {MaxNumOutboundPeers} - {N of wal, db and other open files}
# 1024 - 40 - 10 - 50 = 924 = ~900
max_open_connections = 900

# Maximum number of unique clientIDs that can /subscribe
# If you're using /broadcast_tx_commit, set to the estimated maximum number
# of broadcast_tx_commit calls per block.
max_subscription_clients = 100

# Maximum number of unique queries a given client can /subscribe to
# If you're using GRPC (or Local RPC client) and /broadcast_tx_commit, set to
# the estimated # maximum number of broadcast_tx_commit calls per block.
max_subscriptions_per_client = 5

# How long to wait for a tx to be committed during /broadcast_tx_commit.
# WARNING: Using a value larger than 10s will result in increasing the
# global HTTP write timeout, which applies to all connections and endpoints.
# See https://github.com/tendermint/tendermint/issues/3435
timeout_broadcast_tx_commit = "10s"

# Maximum size of request body, in bytes
max_body_bytes = {{ .RPC.MaxBodyBytes }}

# Maximum size of request header, in bytes
max_header_bytes = {{ .RPC.MaxHeaderBytes }}

# The path to a file containing certificate that is used to create the HTTPS server.
# Migth be either absolute path or path related to tendermint's config directory.
# If the certificate is signed by a certificate authority,
# the certFile should be the concatenation of the server's certificate, any intermediates,
# and the CA's certificate.
# NOTE: both tls_cert_file and tls_key_file must be present for Tendermint to create HTTPS server. Otherwise, HTTP server is run.
tls_cert_file = ""

# The path to a file containing matching private key that is used to create the HTTPS server.
# Migth be either absolute path or path related to tendermint's config directory.
# NOTE: both tls_cert_file and tls_key_file must be present for Tendermint to create HTTPS server. Otherwise, HTTP server is run.
tls_key_file = ""

##### peer to peer configuration options #####
[p2p]

# Address to listen for incoming connections
laddr = "tcp://0.0.0.0:26656"

# Address to advertise to peers for them to dial
# If empty, will use the same port as the laddr,
# and will introspect on the listener or use UPnP
# to figure out the address.
external_address = ""

# Comma separated list of seed nodes to connect to
seeds = ""

# Comma separated list of nodes to keep persistent connections to
persistent_peers = ""

# UPNP port forwarding
upnp = false

# Path to address book
addr_book_file = "config/addrbook.json"

# Set true for strict address routability rules
# Set false for private or local networks
addr_book_strict = true

# Maximum number of inbound peers
max_num_inbound_peers = 40

# Maximum number of outbound peers to connect to, excluding persistent peers
max_num_outbound_peers = 10

# Time to wait before flushing messages out on the connection
flush_throttle_timeout = "100ms"

# Maximum size of a message packet payload, in bytes
max_packet_msg_payload_size = 1024

# Rate at which packets can be sent, in bytes/second
send_rate = 5120000

# Rate at which packets can be received, in bytes/second
recv_rate = 5120000

# Set true to enable the peer-exchange reactor
pex = true

# Seed mode, in which node constantly crawls the network and looks for
# peers. If another node asks it for addresses, it responds and disconnects.
#
# Does not work if the peer-exchange reactor is disabled.
seed_mode = false

# Comma separated list of peer IDs to keep private (will not be gossiped to other peers)
private_peer_ids = ""

# Toggle to disable guard against peers connecting from the same ip.
allow_duplicate_ip = false

# Peer connection configuration.
handshake_timeout = "20s"
dial_timeout = "3s"

##### mempool configuration options #####
[mempool]

recheck = true
broadcast = true
wal_dir = ""

# Maximum number of transactions in the mempool
size = 5000

# Limit the total size of all txs in the mempool.
# This only accounts for raw transactions (e.g. given 1MB transactions and
# max_txs_bytes=5MB, mempool will only accept 5 transactions).
max_txs_bytes = 1073741824

# Size of the cache (used to filter transactions we saw earlier) in transactions
cache_size = 10000

<<<<<<< HEAD
=======
# Maximum size of a single transaction.
# NOTE: the max size of a tx transmitted over the network is {max_tx_bytes} + {amino overhead}.
max_tx_bytes = 1048576

>>>>>>> 5346d8b9
##### fast sync configuration options #####
[fastsync]

# Fast Sync version to use:
#   1) "v0" (default) - the legacy fast sync implementation
#   2) "v1" - refactor of v0 version for better testability
version = "v0"

<<<<<<< HEAD
# Limit the size of TxMessage
max_msg_bytes = 1048576

=======
>>>>>>> 5346d8b9
##### consensus configuration options #####
[consensus]

wal_file = "data/cs.wal/wal"

timeout_propose = "3s"
timeout_propose_delta = "500ms"
timeout_prevote = "1s"
timeout_prevote_delta = "500ms"
timeout_precommit = "1s"
timeout_precommit_delta = "500ms"
timeout_commit = "1s"

# Make progress as soon as we have all the precommits (as if TimeoutCommit = 0)
skip_timeout_commit = false

# EmptyBlocks mode and possible interval between empty blocks
create_empty_blocks = true
create_empty_blocks_interval = "0s"

# Reactor sleep duration parameters
peer_gossip_sleep_duration = "100ms"
peer_query_maj23_sleep_duration = "2s"

# Block time parameters. Corresponds to the minimum time increment between consecutive blocks.
blocktime_iota = "1s"

##### transactions indexer configuration options #####
[tx_index]

# What indexer to use for transactions
#
# Options:
#   1) "null"
#   2) "kv" (default) - the simplest possible indexer, backed by key-value storage (defaults to levelDB; see DBBackend).
indexer = "kv"

# Comma-separated list of tags to index (by default the only tag is "tx.hash")
#
# You can also index transactions by height by adding "tx.height" tag here.
#
# It's recommended to index only a subset of tags due to possible memory
# bloat. This is, of course, depends on the indexer's DB and the volume of
# transactions.
index_tags = ""

# When set to true, tells indexer to index all tags (predefined tags:
# "tx.hash", "tx.height" and all tags from DeliverTx responses).
#
# Note this may be not desirable (see the comment above). IndexTags has a
# precedence over IndexAllTags (i.e. when given both, IndexTags will be
# indexed).
index_all_tags = false

##### instrumentation configuration options #####
[instrumentation]

# When true, Prometheus metrics are served under /metrics on
# PrometheusListenAddr.
# Check out the documentation for the list of available metrics.
prometheus = false

# Address to listen for Prometheus collector(s) connections
prometheus_listen_addr = ":26660"

# Maximum number of simultaneous connections.
# If you want to accept a larger number than the default, make sure
# you increase your OS limits.
# 0 - unlimited.
max_open_connections = 3

# Instrumentation namespace
namespace = "tendermint"
```

## Empty blocks VS no empty blocks

**create_empty_blocks = true**

If `create_empty_blocks` is set to `true` in your config, blocks will be
created ~ every second (with default consensus parameters). You can regulate
the delay between blocks by changing the `timeout_commit`. E.g. `timeout_commit = "10s"` should result in ~ 10 second blocks.

**create_empty_blocks = false**

In this setting, blocks are created when transactions received.

Note after the block H, Tendermint creates something we call a "proof block"
(only if the application hash changed) H+1. The reason for this is to support
proofs. If you have a transaction in block H that changes the state to X, the
new application hash will only be included in block H+1. If after your
transaction is committed, you want to get a lite-client proof for the new state
(X), you need the new block to be committed in order to do that because the new
block has the new application hash for the state X. That's why we make a new
(empty) block if the application hash changes. Otherwise, you won't be able to
make a proof for the new state.

Plus, if you set `create_empty_blocks_interval` to something other than the
default (`0`), Tendermint will be creating empty blocks even in the absence of
transactions every `create_empty_blocks_interval`. For instance, with
`create_empty_blocks = false` and `create_empty_blocks_interval = "30s"`,
Tendermint will only create blocks if there are transactions, or after waiting
30 seconds without receiving any transactions.

## Consensus timeouts explained

There's a variety of information about timeouts in [Running in
production](./running-in-production.md)

You can also find more detailed technical explanation in the spec: [The latest
gossip on BFT consensus](https://arxiv.org/abs/1807.04938).

```
[consensus]
...

timeout_propose = "3s"
timeout_propose_delta = "500ms"
timeout_prevote = "1s"
timeout_prevote_delta = "500ms"
timeout_precommit = "1s"
timeout_precommit_delta = "500ms"
timeout_commit = "1s"
```

Note that in a successful round, the only timeout that we absolutely wait no
matter what is `timeout_commit`.

Here's a brief summary of the timeouts:

- `timeout_propose` = how long we wait for a proposal block before prevoting
  nil
- `timeout_propose_delta` = how much timeout_propose increases with each round
- `timeout_prevote` = how long we wait after receiving +2/3 prevotes for
  anything (ie. not a single block or nil)
- `timeout_prevote_delta` = how much the timeout_prevote increases with each
  round
- `timeout_precommit` = how long we wait after receiving +2/3 precommits for
  anything (ie. not a single block or nil)
- `timeout_precommit_delta` = how much the timeout_precommit increases with
  each round
- `timeout_commit` = how long we wait after committing a block, before starting
  on the new height (this gives us a chance to receive some more precommits,
  even though we already have +2/3)<|MERGE_RESOLUTION|>--- conflicted
+++ resolved
@@ -240,13 +240,10 @@
 # Size of the cache (used to filter transactions we saw earlier) in transactions
 cache_size = 10000
 
-<<<<<<< HEAD
-=======
 # Maximum size of a single transaction.
 # NOTE: the max size of a tx transmitted over the network is {max_tx_bytes} + {amino overhead}.
 max_tx_bytes = 1048576
 
->>>>>>> 5346d8b9
 ##### fast sync configuration options #####
 [fastsync]
 
@@ -255,12 +252,6 @@
 #   2) "v1" - refactor of v0 version for better testability
 version = "v0"
 
-<<<<<<< HEAD
-# Limit the size of TxMessage
-max_msg_bytes = 1048576
-
-=======
->>>>>>> 5346d8b9
 ##### consensus configuration options #####
 [consensus]
 
