package config

import (
	"bytes"
	"path/filepath"
	"strings"
	"text/template"

	cmtos "github.com/cometbft/cometbft/internal/os"
)

// DefaultDirPerm is the default permissions used when creating directories.
const DefaultDirPerm = 0o700

var configTemplate *template.Template

func init() {
	var err error
	tmpl := template.New("configFileTemplate").Funcs(template.FuncMap{
		"StringsJoin": strings.Join,
	})
	if configTemplate, err = tmpl.Parse(defaultConfigTemplate); err != nil {
		panic(err)
	}
}

/****** these are for production settings ***********/

// EnsureRoot creates the root, config, and data directories if they don't exist,
// and panics if it fails.
func EnsureRoot(rootDir string) {
	if err := cmtos.EnsureDir(rootDir, DefaultDirPerm); err != nil {
		panic(err.Error())
	}
	if err := cmtos.EnsureDir(filepath.Join(rootDir, DefaultConfigDir), DefaultDirPerm); err != nil {
		panic(err.Error())
	}
	if err := cmtos.EnsureDir(filepath.Join(rootDir, DefaultDataDir), DefaultDirPerm); err != nil {
		panic(err.Error())
	}

	configFilePath := filepath.Join(rootDir, defaultConfigFilePath)

	// Write default config file if missing.
	if !cmtos.FileExists(configFilePath) {
		writeDefaultConfigFile(configFilePath)
	}
}

// XXX: this func should probably be called by cmd/cometbft/commands/init.go
// alongside the writing of the genesis.json and priv_validator.json.
func writeDefaultConfigFile(configFilePath string) {
	WriteConfigFile(configFilePath, DefaultConfig())
}

// WriteConfigFile renders config using the template and writes it to configFilePath.
func WriteConfigFile(configFilePath string, config *Config) {
	var buffer bytes.Buffer

	if err := configTemplate.Execute(&buffer, config); err != nil {
		panic(err)
	}

	cmtos.MustWriteFile(configFilePath, buffer.Bytes(), 0o644)
}

// Note: any changes to the comments/variables/mapstructure
// must be reflected in the appropriate struct in config/config.go.
const defaultConfigTemplate = `# This is a TOML config file.
# For more information, see https://github.com/toml-lang/toml

# NOTE: Any path below can be absolute (e.g. "/var/myawesomeapp/data") or
# relative to the home directory (e.g. "data"). The home directory is
# "$HOME/.cometbft" by default, but could be changed via $CMTHOME env variable
# or --home cmd flag.

# The version of the CometBFT binary that created or
# last modified the config file. Do not modify this.
version = "{{ .BaseConfig.Version }}"

#######################################################################
###                   Main Base Config Options                      ###
#######################################################################

# TCP or UNIX socket address of the ABCI application,
# or the name of an ABCI application compiled in with the CometBFT binary
proxy_app = "{{ .BaseConfig.ProxyApp }}"

# A custom human readable name for this node
moniker = "{{ .BaseConfig.Moniker }}"

# Database backend: goleveldb | cleveldb | boltdb | rocksdb | pebbledb
# * goleveldb (github.com/syndtr/goleveldb)
#   - UNMAINTAINED
#   - stable
#   - pure go
# * cleveldb (uses levigo wrapper)
#   - requires gcc
#   - use cleveldb build tag (go build -tags cleveldb)
# * boltdb (uses etcd's fork of bolt - github.com/etcd-io/bbolt)
#   - EXPERIMENTAL
#   - stable
#   - use boltdb build tag (go build -tags boltdb)
# * rocksdb (uses github.com/linxGnu/grocksdb)
#   - EXPERIMENTAL
#   - requires gcc
#   - use rocksdb build tag (go build -tags rocksdb)
# * badgerdb (uses github.com/dgraph-io/badger)
#   - EXPERIMENTAL
#   - stable
#   - use badgerdb build tag (go build -tags badgerdb)
# * pebbledb (uses github.com/cockroachdb/pebble)
#   - EXPERIMENTAL
#   - stable
#   - pure go
#   - use pebbledb build tag (go build -tags pebbledb)
db_backend = "{{ .BaseConfig.DBBackend }}"

# Database directory
db_dir = "{{ js .BaseConfig.DBPath }}"

# Output level for logging, including package level options
log_level = "{{ .BaseConfig.LogLevel }}"

# Output format: 'plain' (colored text) or 'json'
log_format = "{{ .BaseConfig.LogFormat }}"

##### additional base config options #####

# Path to the JSON file containing the initial validator set and other meta data
genesis_file = "{{ js .BaseConfig.Genesis }}"

# Path to the JSON file containing the private key to use as a validator in the consensus protocol
priv_validator_key_file = "{{ js .BaseConfig.PrivValidatorKey }}"

# Path to the JSON file containing the last sign state of a validator
priv_validator_state_file = "{{ js .BaseConfig.PrivValidatorState }}"

# TCP or UNIX socket address for CometBFT to listen on for
# connections from an external PrivValidator process
priv_validator_laddr = "{{ .BaseConfig.PrivValidatorListenAddr }}"

# Path to the JSON file containing the private key to use for node authentication in the p2p protocol
node_key_file = "{{ js .BaseConfig.NodeKey }}"

# Mechanism to connect to the ABCI application: socket | grpc
abci = "{{ .BaseConfig.ABCI }}"

# If true, query the ABCI app on connecting to a new peer
# so the app can decide if we should keep the connection or not
filter_peers = {{ .BaseConfig.FilterPeers }}


#######################################################################
###                 Advanced Configuration Options                  ###
#######################################################################

#######################################################
###       RPC Server Configuration Options          ###
#######################################################
[rpc]

# TCP or UNIX socket address for the RPC server to listen on
laddr = "{{ .RPC.ListenAddress }}"

# A list of origins a cross-domain request can be executed from
# Default value '[]' disables cors support
# Use '["*"]' to allow any origin
cors_allowed_origins = [{{ range .RPC.CORSAllowedOrigins }}{{ printf "%q, " . }}{{end}}]

# A list of methods the client is allowed to use with cross-domain requests
cors_allowed_methods = [{{ range .RPC.CORSAllowedMethods }}{{ printf "%q, " . }}{{end}}]

# A list of non simple headers the client is allowed to use with cross-domain requests
cors_allowed_headers = [{{ range .RPC.CORSAllowedHeaders }}{{ printf "%q, " . }}{{end}}]

# Activate unsafe RPC commands like /dial_seeds and /unsafe_flush_mempool
unsafe = {{ .RPC.Unsafe }}

# Maximum number of simultaneous connections (including WebSocket).
# If you want to accept a larger number than the default, make sure
# you increase your OS limits.
# 0 - unlimited.
# Should be < {ulimit -Sn} - {MaxNumInboundPeers} - {MaxNumOutboundPeers} - {N of wal, db and other open files}
# 1024 - 40 - 10 - 50 = 924 = ~900
max_open_connections = {{ .RPC.MaxOpenConnections }}

# Maximum number of unique clientIDs that can /subscribe.
# If you're using /broadcast_tx_commit, set to the estimated maximum number
# of broadcast_tx_commit calls per block.
max_subscription_clients = {{ .RPC.MaxSubscriptionClients }}

# Maximum number of unique queries a given client can /subscribe to.
# If you're using /broadcast_tx_commit, set to the estimated maximum number
# of broadcast_tx_commit calls per block.
max_subscriptions_per_client = {{ .RPC.MaxSubscriptionsPerClient }}

# Experimental parameter to specify the maximum number of events a node will
# buffer, per subscription, before returning an error and closing the
# subscription. Must be set to at least 100, but higher values will accommodate
# higher event throughput rates (and will use more memory).
experimental_subscription_buffer_size = {{ .RPC.SubscriptionBufferSize }}

# Experimental parameter to specify the maximum number of RPC responses that
# can be buffered per WebSocket client. If clients cannot read from the
# WebSocket endpoint fast enough, they will be disconnected, so increasing this
# parameter may reduce the chances of them being disconnected (but will cause
# the node to use more memory).
#
# Must be at least the same as "experimental_subscription_buffer_size",
# otherwise connections could be dropped unnecessarily. This value should
# ideally be somewhat higher than "experimental_subscription_buffer_size" to
# accommodate non-subscription-related RPC responses.
experimental_websocket_write_buffer_size = {{ .RPC.WebSocketWriteBufferSize }}

# If a WebSocket client cannot read fast enough, at present we may
# silently drop events instead of generating an error or disconnecting the
# client.
#
# Enabling this experimental parameter will cause the WebSocket connection to
# be closed instead if it cannot read fast enough, allowing for greater
# predictability in subscription behavior.
experimental_close_on_slow_client = {{ .RPC.CloseOnSlowClient }}

# How long to wait for a tx to be committed during /broadcast_tx_commit.
# WARNING: Using a value larger than 10s will result in increasing the
# global HTTP write timeout, which applies to all connections and endpoints.
# See https://github.com/tendermint/tendermint/issues/3435
timeout_broadcast_tx_commit = "{{ .RPC.TimeoutBroadcastTxCommit }}"

# Maximum size of request body, in bytes
max_body_bytes = {{ .RPC.MaxBodyBytes }}

# Maximum size of request header, in bytes
max_header_bytes = {{ .RPC.MaxHeaderBytes }}

# The path to a file containing certificate that is used to create the HTTPS server.
# Might be either absolute path or path related to CometBFT's config directory.
# If the certificate is signed by a certificate authority,
# the certFile should be the concatenation of the server's certificate, any intermediates,
# and the CA's certificate.
# NOTE: both tls_cert_file and tls_key_file must be present for CometBFT to create HTTPS server.
# Otherwise, HTTP server is run.
tls_cert_file = "{{ .RPC.TLSCertFile }}"

# The path to a file containing matching private key that is used to create the HTTPS server.
# Might be either absolute path or path related to CometBFT's config directory.
# NOTE: both tls_cert_file and tls_key_file must be present for CometBFT to create HTTPS server.
# Otherwise, HTTP server is run.
tls_key_file = "{{ .RPC.TLSKeyFile }}"

# pprof listen address (https://golang.org/pkg/net/http/pprof)
pprof_laddr = "{{ .RPC.PprofListenAddress }}"

#######################################################
###       gRPC Server Configuration Options         ###
#######################################################

#
# Note that the gRPC server is exposed unauthenticated. It is critical that
# this server not be exposed directly to the public internet. If this service
# must be accessed via the public internet, please ensure that appropriate
# precautions are taken (e.g. fronting with a reverse proxy like nginx with TLS
# termination and authentication, using DDoS protection services like
# CloudFlare, etc.).
#

[grpc]

# TCP or UNIX socket address for the RPC server to listen on. If not specified,
# the gRPC server will be disabled.
laddr = "{{ .GRPC.ListenAddress }}"

#
# Each gRPC service can be turned on/off, and in some cases configured,
# individually. If the gRPC server is not enabled, all individual services'
# configurations are ignored.
#

# The gRPC version service provides version information about the node and the
# protocols it uses.
[grpc.version_service]
enabled = {{ .GRPC.VersionService.Enabled }}

# The gRPC block service returns block information
[grpc.block_service]
enabled = {{ .GRPC.BlockService.Enabled }}

# The gRPC block results service returns block results for a given height. If no height
# is given, it will return the block results from the latest height.
[grpc.block_results_service]
enabled = {{ .GRPC.BlockResultsService.Enabled }}

#
# Configuration for privileged gRPC endpoints, which should **never** be exposed
# to the public internet.
#
[grpc.privileged]
# The host/port on which to expose privileged gRPC endpoints.
laddr = "{{ .GRPC.Privileged.ListenAddress }}"

#
# Configuration specifically for the gRPC pruning service, which is considered a
# privileged service.
#
[grpc.privileged.pruning_service]

# Only controls whether the pruning service is accessible via the gRPC API - not
# whether a previously set pruning service retain height is honored by the
# node. See the [storage.pruning] section for control over pruning.
#
# Disabled by default.
enabled = {{ .GRPC.Privileged.PruningService.Enabled }}

#######################################################
###           P2P Configuration Options             ###
#######################################################
[p2p]

# Address to listen for incoming connections
laddr = "{{ .P2P.ListenAddress }}"

# Address to advertise to peers for them to dial. If empty, will use the same
# port as the laddr, and will introspect on the listener to figure out the
# address. IP and port are required. Example: 159.89.10.97:26656
external_address = "{{ .P2P.ExternalAddress }}"

# Comma separated list of seed nodes to connect to
seeds = "{{ .P2P.Seeds }}"

# Comma separated list of nodes to keep persistent connections to
persistent_peers = "{{ .P2P.PersistentPeers }}"

# Path to address book
addr_book_file = "{{ js .P2P.AddrBook }}"

# Set true for strict address routability rules
# Set false for private or local networks
addr_book_strict = {{ .P2P.AddrBookStrict }}

# Maximum number of inbound peers
max_num_inbound_peers = {{ .P2P.MaxNumInboundPeers }}

# Maximum number of outbound peers to connect to, excluding persistent peers
max_num_outbound_peers = {{ .P2P.MaxNumOutboundPeers }}

# List of node IDs, to which a connection will be (re)established ignoring any existing limits
unconditional_peer_ids = "{{ .P2P.UnconditionalPeerIDs }}"

# Maximum pause when redialing a persistent peer (if zero, exponential backoff is used)
persistent_peers_max_dial_period = "{{ .P2P.PersistentPeersMaxDialPeriod }}"

# Time to wait before flushing messages out on the connection
flush_throttle_timeout = "{{ .P2P.FlushThrottleTimeout }}"

# Maximum size of a message packet payload, in bytes
max_packet_msg_payload_size = {{ .P2P.MaxPacketMsgPayloadSize }}

# Rate at which packets can be sent, in bytes/second
send_rate = {{ .P2P.SendRate }}

# Rate at which packets can be received, in bytes/second
recv_rate = {{ .P2P.RecvRate }}

# Set true to enable the peer-exchange reactor
pex = {{ .P2P.PexReactor }}

# Seed mode, in which node constantly crawls the network and looks for
# peers. If another node asks it for addresses, it responds and disconnects.
#
# Does not work if the peer-exchange reactor is disabled.
seed_mode = {{ .P2P.SeedMode }}

# Comma separated list of peer IDs to keep private (will not be gossiped to other peers)
private_peer_ids = "{{ .P2P.PrivatePeerIDs }}"

# Toggle to disable guard against peers connecting from the same ip.
allow_duplicate_ip = {{ .P2P.AllowDuplicateIP }}

# Peer connection configuration.
handshake_timeout = "{{ .P2P.HandshakeTimeout }}"
dial_timeout = "{{ .P2P.DialTimeout }}"

#######################################################
###          Mempool Configuration Options          ###
#######################################################
[mempool]

# The type of mempool for this node to use.
#
#  Possible types:
#  - "flood" : concurrent linked list mempool with flooding gossip protocol
#  (default)
#  - "nop"   : nop-mempool (short for no operation; the ABCI app is responsible
#  for storing, disseminating and proposing txs). "create_empty_blocks=false" is
#  not supported.
type = "flood"

# recheck (default: true) defines whether CometBFT should recheck the
# validity for all remaining transaction in the mempool after a block.
# Since a block affects the application state, some transactions in the
# mempool may become invalid. If this does not apply to your application,
# you can disable rechecking.
recheck = {{ .Mempool.Recheck }}

# broadcast (default: true) defines whether the mempool should relay
# transactions to other peers. Setting this to false will stop the mempool
# from relaying transactions to other peers until they are included in a
# block. In other words, if Broadcast is disabled, only the peer you send
# the tx to will see it until it is included in a block.
broadcast = {{ .Mempool.Broadcast }}

# wal_dir (default: "") configures the location of the Write Ahead Log
# (WAL) for the mempool. The WAL is disabled by default. To enable, set
# wal_dir to where you want the WAL to be written (e.g.
# "data/mempool.wal").
wal_dir = "{{ js .Mempool.WalPath }}"

# Maximum number of transactions in the mempool
size = {{ .Mempool.Size }}

# Limit the total size of all txs in the mempool.
# This only accounts for raw transactions (e.g. given 1MB transactions and
# max_txs_bytes=5MB, mempool will only accept 5 transactions).
max_txs_bytes = {{ .Mempool.MaxTxsBytes }}

# Size of the cache (used to filter transactions we saw earlier) in transactions
cache_size = {{ .Mempool.CacheSize }}

# Do not remove invalid transactions from the cache (default: false)
# Set to true if it's not possible for any invalid transaction to become valid
# again in the future.
keep-invalid-txs-in-cache = {{ .Mempool.KeepInvalidTxsInCache }}

# Maximum size of a single transaction.
# NOTE: the max size of a tx transmitted over the network is {max_tx_bytes}.
max_tx_bytes = {{ .Mempool.MaxTxBytes }}

# Experimental parameters to limit gossiping txs to up to the specified number of peers.
# We use two independent upper values for persistent and non-persistent peers.
# Unconditional peers are not affected by this feature.
# If we are connected to more than the specified number of persistent peers, only send txs to
# ExperimentalMaxGossipConnectionsToPersistentPeers of them. If one of those
# persistent peers disconnects, activate another persistent peer.
# Similarly for non-persistent peers, with an upper limit of
# ExperimentalMaxGossipConnectionsToNonPersistentPeers.
# If set to 0, the feature is disabled for the corresponding group of peers, that is, the
# number of active connections to that group of peers is not bounded.
# For non-persistent peers, if enabled, a value of 10 is recommended based on experimental
# performance results using the default P2P configuration.
experimental_max_gossip_connections_to_persistent_peers = {{ .Mempool.ExperimentalMaxGossipConnectionsToPersistentPeers }}
experimental_max_gossip_connections_to_non_persistent_peers = {{ .Mempool.ExperimentalMaxGossipConnectionsToNonPersistentPeers }}

#######################################################
###         State Sync Configuration Options        ###
#######################################################
[statesync]
# State sync rapidly bootstraps a new node by discovering, fetching, and restoring a state machine
# snapshot from peers instead of fetching and replaying historical blocks. Requires some peers in
# the network to take and serve state machine snapshots. State sync is not attempted if the node
# has any local state (LastBlockHeight > 0). The node will have a truncated block history,
# starting from the height of the snapshot.
enable = {{ .StateSync.Enable }}

# RPC servers (comma-separated) for light client verification of the synced state machine and
# retrieval of state data for node bootstrapping. Also needs a trusted height and corresponding
# header hash obtained from a trusted source, and a period during which validators can be trusted.
#
# For Cosmos SDK-based chains, trust_period should usually be about 2/3 of the unbonding time (~2
# weeks) during which they can be financially punished (slashed) for misbehavior.
rpc_servers = "{{ StringsJoin .StateSync.RPCServers "," }}"
trust_height = {{ .StateSync.TrustHeight }}
trust_hash = "{{ .StateSync.TrustHash }}"
trust_period = "{{ .StateSync.TrustPeriod }}"

# Time to spend discovering snapshots before initiating a restore.
discovery_time = "{{ .StateSync.DiscoveryTime }}"

# Temporary directory for state sync snapshot chunks, defaults to the OS tempdir (typically /tmp).
# Will create a new, randomly named directory within, and remove it when done.
temp_dir = "{{ .StateSync.TempDir }}"

# The timeout duration before re-requesting a chunk, possibly from a different
# peer (default: 1 minute).
chunk_request_timeout = "{{ .StateSync.ChunkRequestTimeout }}"

# The number of concurrent chunk fetchers to run (default: 1).
chunk_fetchers = "{{ .StateSync.ChunkFetchers }}"

#######################################################
###       Block Sync Configuration Options          ###
#######################################################
[blocksync]

# Block Sync version to use:
#
# In v0.37, v1 and v2 of the block sync protocols were deprecated.
# Please use v0 instead.
#
#   1) "v0" - the default block sync implementation
version = "{{ .BlockSync.Version }}"

#######################################################
###         Consensus Configuration Options         ###
#######################################################
[consensus]

wal_file = "{{ js .Consensus.WalPath }}"

# How long we wait for a proposal block before prevoting nil
timeout_propose = "{{ .Consensus.TimeoutPropose }}"
# How much timeout_propose increases with each round
timeout_propose_delta = "{{ .Consensus.TimeoutProposeDelta }}"
# How long we wait after receiving +2/3 prevotes for “anything” (ie. not a single block or nil)
timeout_prevote = "{{ .Consensus.TimeoutPrevote }}"
# How much the timeout_prevote increases with each round
timeout_prevote_delta = "{{ .Consensus.TimeoutPrevoteDelta }}"
# How long we wait after receiving +2/3 precommits for “anything” (ie. not a single block or nil)
timeout_precommit = "{{ .Consensus.TimeoutPrecommit }}"
# How much the timeout_precommit increases with each round
timeout_precommit_delta = "{{ .Consensus.TimeoutPrecommitDelta }}"
# How long we wait after committing a block, before starting on the new
# height (this gives us a chance to receive some more precommits, even
# though we already have +2/3).
timeout_commit = "{{ .Consensus.TimeoutCommit }}"

# How many blocks to look back to check existence of the node's consensus votes before joining consensus
# When non-zero, the node will panic upon restart
# if the same consensus key was used to sign {double_sign_check_height} last blocks.
# So, validators should stop the state machine, wait for some blocks, and then restart the state machine to avoid panic.
double_sign_check_height = {{ .Consensus.DoubleSignCheckHeight }}

# Make progress as soon as we have all the precommits (as if TimeoutCommit = 0)
skip_timeout_commit = {{ .Consensus.SkipTimeoutCommit }}

# EmptyBlocks mode and possible interval between empty blocks
create_empty_blocks = {{ .Consensus.CreateEmptyBlocks }}
create_empty_blocks_interval = "{{ .Consensus.CreateEmptyBlocksInterval }}"

# Reactor sleep duration parameters
peer_gossip_sleep_duration = "{{ .Consensus.PeerGossipSleepDuration }}"
peer_gossip_intraloop_sleep_duration = "{{ .Consensus.PeerGossipIntraloopSleepDuration }}"
peer_query_maj23_sleep_duration = "{{ .Consensus.PeerQueryMaj23SleepDuration }}"

#######################################################
###         Storage Configuration Options           ###
#######################################################
[storage]

# Set to true to discard ABCI responses from the state store, which can save a
# considerable amount of disk space. Set to false to ensure ABCI responses are
# persisted. ABCI responses are required for /block_results RPC queries, and to
# reindex events in the command-line tool.
discard_abci_responses = {{ .Storage.DiscardABCIResponses}}

[storage.pruning]

# The time period between automated background pruning operations.
interval = "{{ .Storage.Pruning.Interval }}"

#
# Storage pruning configuration relating only to the data companion.
#
[storage.pruning.data_companion]

# Whether automatic pruning respects values set by the data companion. Disabled
# by default. All other parameters in this section are ignored when this is
# disabled.
#
# If disabled, only the application retain height will influence block pruning
# (but not block results pruning). Only enabling this at a later stage will
# potentially mean that blocks below the application-set retain height at the
# time will not be available to the data companion.
enabled = {{ .Storage.Pruning.DataCompanion.Enabled }}

# The initial value for the data companion block retain height if the data
# companion has not yet explicitly set one. If the data companion has already
# set a block retain height, this is ignored.
initial_block_retain_height = {{ .Storage.Pruning.DataCompanion.InitialBlockRetainHeight }}

# The initial value for the data companion block results retain height if the
# data companion has not yet explicitly set one. If the data companion has
# already set a block results retain height, this is ignored.
initial_block_results_retain_height = {{ .Storage.Pruning.DataCompanion.InitialBlockResultsRetainHeight }}

<<<<<<< HEAD
# If set to true, CometBFT will force compaction to happen for databases that support this feature
compact_on_pruning = true

# To avoid forcing compaction every time, this parameter instructs Comet to wait 
# the given amount of blocks to be pruned before triggering compaction.
=======
# If set to true, CometBFT will force compaction to happen for databases that support this feature.
# and save on storage space. Setting this to true is most benefits when used in combination
# with pruning as it will phyisically delete the entries marked for deletion.
# false by default (forcing compaction is disabled).
compact = false

# To avoid forcing compaction every time, this parameter instructs CometBFT to wait 
# the given amount of blocks to be pruned before triggering compaction.
# It should be tuned depending on the number of items. If your retain height is 1 block,
# it is too much of an overhead to try compaction every block. But it should also not be a very
# large multiple of your retain height as it might occur bigger overheads.
>>>>>>> c4d3f793
compaction_interval = 1000

# Hash of the Genesis file (as hex string), passed to CometBFT via the command line.
# If this hash mismatches the hash that CometBFT computes on the genesis file,
# the node is not able to boot.
genesis_hash = "{{ .Storage.GenesisHash }}"

#######################################################
###   Transaction Indexer Configuration Options     ###
#######################################################
[tx_index]

# What indexer to use for transactions
#
# The application will set which txs to index. In some cases a node operator will be able
# to decide which txs to index based on configuration set in the application.
#
# Options:
#   1) "null"
#   2) "kv" (default) - the simplest possible indexer, backed by key-value storage (defaults to levelDB; see DBBackend).
# 		- When "kv" is chosen "tx.height" and "tx.hash" will always be indexed.
#   3) "psql" - the indexer services backed by PostgreSQL.
# When "kv" or "psql" is chosen "tx.height" and "tx.hash" will always be indexed.
indexer = "{{ .TxIndex.Indexer }}"

# The PostgreSQL connection configuration, the connection format:
#   postgresql://<user>:<password>@<host>:<port>/<db>?<opts>
psql-conn = "{{ .TxIndex.PsqlConn }}"

#######################################################
###       Instrumentation Configuration Options     ###
#######################################################
[instrumentation]

# When true, Prometheus metrics are served under /metrics on
# PrometheusListenAddr.
# Check out the documentation for the list of available metrics.
prometheus = {{ .Instrumentation.Prometheus }}

# Address to listen for Prometheus collector(s) connections
prometheus_listen_addr = "{{ .Instrumentation.PrometheusListenAddr }}"

# Maximum number of simultaneous connections.
# If you want to accept a larger number than the default, make sure
# you increase your OS limits.
# 0 - unlimited.
max_open_connections = {{ .Instrumentation.MaxOpenConnections }}

# Instrumentation namespace
namespace = "{{ .Instrumentation.Namespace }}"
`<|MERGE_RESOLUTION|>--- conflicted
+++ resolved
@@ -583,13 +583,6 @@
 # already set a block results retain height, this is ignored.
 initial_block_results_retain_height = {{ .Storage.Pruning.DataCompanion.InitialBlockResultsRetainHeight }}
 
-<<<<<<< HEAD
-# If set to true, CometBFT will force compaction to happen for databases that support this feature
-compact_on_pruning = true
-
-# To avoid forcing compaction every time, this parameter instructs Comet to wait 
-# the given amount of blocks to be pruned before triggering compaction.
-=======
 # If set to true, CometBFT will force compaction to happen for databases that support this feature.
 # and save on storage space. Setting this to true is most benefits when used in combination
 # with pruning as it will phyisically delete the entries marked for deletion.
@@ -601,7 +594,6 @@
 # It should be tuned depending on the number of items. If your retain height is 1 block,
 # it is too much of an overhead to try compaction every block. But it should also not be a very
 # large multiple of your retain height as it might occur bigger overheads.
->>>>>>> c4d3f793
 compaction_interval = 1000
 
 # Hash of the Genesis file (as hex string), passed to CometBFT via the command line.
