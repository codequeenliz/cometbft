--- conflicted
+++ resolved
@@ -8,6 +8,7 @@
 	"crypto/sha256"
 	"encoding/binary"
 	"errors"
+	"fmt"
 	"io"
 	"math"
 	"net"
@@ -181,19 +182,13 @@
 	}
 
 	remPubKey, remSignature := authSigMsg.Key, authSigMsg.Sig
-<<<<<<< HEAD
 	switch remPubKey.(type) {
 	case ed25519.PubKey, secp256k1.PubKey, secp256k1_eth.PubKey:
 	default:
-		return nil, fmt.Errorf("expected ed25519/secp256k1/secp256k1_eth pubkey, got %T", remPubKey)
-=======
-	// Usage in your function
-	if _, ok := remPubKey.(ed25519.PubKey); !ok {
 		return nil, ErrUnexpectedPubKeyType{
-			Expected: ed25519.KeyType,
+			Expected: fmt.Sprintf("%s/%s/%s", ed25519.KeyType, secp256k1.KeyType, secp256k1_eth.KeyType),
 			Got:      remPubKey.Type(),
 		}
->>>>>>> 63ef074c
 	}
 
 	if !remPubKey.VerifySignature(challenge[:], remSignature) {
