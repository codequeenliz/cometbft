--- conflicted
+++ resolved
@@ -208,11 +208,7 @@
 ### go tests
 test:
 	@echo "--> Running go test"
-<<<<<<< HEAD
 	@GOCACHE=off go test -p 1 $(PACKAGES)
-=======
-	@GOCACHE=off go test $(PACKAGES)
->>>>>>> b92860b6
 
 test_race:
 	@echo "--> Running go test --race"
